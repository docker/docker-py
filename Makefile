--- conflicted
+++ resolved
@@ -26,17 +26,10 @@
 	docker run -v /var/run/docker.sock:/var/run/docker.sock docker-py3 py.test -rxs tests/integration_test.py
 
 integration-dind: build build-py3
-<<<<<<< HEAD
 	docker run -d --name dpy-dind --privileged dockerswarm/dind:1.8.1 docker -d -H tcp://0.0.0.0:2375
 	docker run --env="DOCKER_HOST=tcp://docker:2375" --link=dpy-dind:docker docker-py py.test -rxs tests/integration_test.py
 	docker run --env="DOCKER_HOST=tcp://docker:2375" --link=dpy-dind:docker docker-py3 py.test -rxs tests/integration_test.py
 	docker rm -vf dpy-dind
-=======
-	docker run -d --name dpy-dind -v /tmp --privileged dockerswarm/dind:1.8.1 docker -d -H tcp://0.0.0.0:2375
-	docker run --volumes-from dpy-dind --env="DOCKER_HOST=tcp://docker:2375" --link=dpy-dind:docker docker-py py.test -rxs tests/integration_test.py
-	docker run --volumes-from dpy-dind --env="DOCKER_HOST=tcp://docker:2375" --link=dpy-dind:docker docker-py3 py.test -rxs tests/integration_test.py
-	docker rm -vf dpy-dind
 
 flake8: build
-	docker run docker-py flake8 docker tests
->>>>>>> 72b8a295
+	docker run docker-py flake8 docker tests