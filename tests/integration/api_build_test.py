import io
import os
import shutil
import tempfile

from docker import errors

import pytest
import six

from .base import BaseAPIIntegrationTest
from ..helpers import requires_api_version, requires_experimental


class BuildTest(BaseAPIIntegrationTest):
    def test_build_streaming(self):
        script = io.BytesIO('\n'.join([
            'FROM busybox',
            'RUN mkdir -p /tmp/test',
            'EXPOSE 8080',
            'ADD https://dl.dropboxusercontent.com/u/20637798/silence.tar.gz'
            ' /tmp/silence.tar.gz'
        ]).encode('ascii'))
        stream = self.client.build(fileobj=script, stream=True, decode=True)
        logs = []
        for chunk in stream:
            logs.append(chunk)
        assert len(logs) > 0

    def test_build_from_stringio(self):
        if six.PY3:
            return
        script = io.StringIO(six.text_type('\n').join([
            'FROM busybox',
            'RUN mkdir -p /tmp/test',
            'EXPOSE 8080',
            'ADD https://dl.dropboxusercontent.com/u/20637798/silence.tar.gz'
            ' /tmp/silence.tar.gz'
        ]))
        stream = self.client.build(fileobj=script, stream=True)
        logs = ''
        for chunk in stream:
            if six.PY3:
                chunk = chunk.decode('utf-8')
            logs += chunk
        self.assertNotEqual(logs, '')

    @requires_api_version('1.8')
    def test_build_with_dockerignore(self):
        base_dir = tempfile.mkdtemp()
        self.addCleanup(shutil.rmtree, base_dir)

        with open(os.path.join(base_dir, 'Dockerfile'), 'w') as f:
            f.write("\n".join([
                'FROM busybox',
                'ADD . /test',
            ]))

        with open(os.path.join(base_dir, '.dockerignore'), 'w') as f:
            f.write("\n".join([
                'ignored',
                'Dockerfile',
                '.dockerignore',
                '!ignored/subdir/excepted-file',
                '',  # empty line
            ]))

        with open(os.path.join(base_dir, 'not-ignored'), 'w') as f:
            f.write("this file should not be ignored")

        subdir = os.path.join(base_dir, 'ignored', 'subdir')
        os.makedirs(subdir)
        with open(os.path.join(subdir, 'file'), 'w') as f:
            f.write("this file should be ignored")

        with open(os.path.join(subdir, 'excepted-file'), 'w') as f:
            f.write("this file should not be ignored")

        tag = 'docker-py-test-build-with-dockerignore'
        stream = self.client.build(
            path=base_dir,
            tag=tag,
        )
        for chunk in stream:
            pass

        c = self.client.create_container(tag, ['find', '/test', '-type', 'f'])
        self.client.start(c)
        self.client.wait(c)
        logs = self.client.logs(c)

        if six.PY3:
            logs = logs.decode('utf-8')

        self.assertEqual(
            sorted(list(filter(None, logs.split('\n')))),
            sorted(['/test/ignored/subdir/excepted-file',
                    '/test/not-ignored']),
        )

    @requires_api_version('1.21')
    def test_build_with_buildargs(self):
        script = io.BytesIO('\n'.join([
            'FROM scratch',
            'ARG test',
            'USER $test'
        ]).encode('ascii'))

        stream = self.client.build(
            fileobj=script, tag='buildargs', buildargs={'test': 'OK'}
        )
        self.tmp_imgs.append('buildargs')
        for chunk in stream:
            pass

        info = self.client.inspect_image('buildargs')
        self.assertEqual(info['Config']['User'], 'OK')

    @requires_api_version('1.22')
    def test_build_shmsize(self):
        script = io.BytesIO('\n'.join([
            'FROM scratch',
            'CMD sh -c "echo \'Hello, World!\'"',
        ]).encode('ascii'))

        tag = 'shmsize'
        shmsize = 134217728

        stream = self.client.build(
            fileobj=script, tag=tag, shmsize=shmsize
        )
        self.tmp_imgs.append(tag)
        for chunk in stream:
            pass

        # There is currently no way to get the shmsize
        # that was used to build the image

    @requires_api_version('1.23')
    def test_build_labels(self):
        script = io.BytesIO('\n'.join([
            'FROM scratch',
        ]).encode('ascii'))

        labels = {'test': 'OK'}

        stream = self.client.build(
            fileobj=script, tag='labels', labels=labels
        )
        self.tmp_imgs.append('labels')
        for chunk in stream:
            pass

        info = self.client.inspect_image('labels')
        self.assertEqual(info['Config']['Labels'], labels)

    @requires_api_version('1.25')
    def test_build_with_cache_from(self):
        script = io.BytesIO('\n'.join([
            'FROM busybox',
            'ENV FOO=bar',
            'RUN touch baz',
            'RUN touch bax',
        ]).encode('ascii'))

        stream = self.client.build(fileobj=script, tag='build1')
        self.tmp_imgs.append('build1')
        for chunk in stream:
            pass

        stream = self.client.build(
            fileobj=script, tag='build2', cache_from=['build1'],
            decode=True
        )
        self.tmp_imgs.append('build2')
        counter = 0
        for chunk in stream:
            if 'Using cache' in chunk.get('stream', ''):
                counter += 1
        assert counter == 3
        self.client.remove_image('build2')

        counter = 0
        stream = self.client.build(
            fileobj=script, tag='build2', cache_from=['nosuchtag'],
            decode=True
        )
        for chunk in stream:
            if 'Using cache' in chunk.get('stream', ''):
                counter += 1
        assert counter == 0

<<<<<<< HEAD
    @requires_api_version('1.25')
    @requires_experimental
    def test_build_squash(self):
        script = io.BytesIO('\n'.join([
            'FROM busybox',
            'RUN echo blah > /file_1',
            'RUN echo blahblah > /file_2',
            'RUN echo blahblahblah > /file_3'
        ]).encode('ascii'))

        def build_squashed(squash):
            tag = 'squash' if squash else 'nosquash'
            stream = self.client.build(
                fileobj=script, tag=tag, squash=squash
            )
            self.tmp_imgs.append(tag)
            for chunk in stream:
                pass

            return self.client.inspect_image(tag)

        non_squashed = build_squashed(False)
        squashed = build_squashed(True)
        self.assertEqual(len(non_squashed['RootFS']['Layers']), 4)
        self.assertEqual(len(squashed['RootFS']['Layers']), 2)
=======
    @requires_api_version('1.29')
    def test_build_container_with_target(self):
        script = io.BytesIO('\n'.join([
            'FROM busybox as first',
            'RUN mkdir -p /tmp/test',
            'RUN touch /tmp/silence.tar.gz',
            'FROM alpine:latest',
            'WORKDIR /root/'
            'COPY --from=first /tmp/silence.tar.gz .',
            'ONBUILD RUN echo "This should not be in the final image"'
        ]).encode('ascii'))

        stream = self.client.build(
            fileobj=script, target='first', tag='build1'
        )
        self.tmp_imgs.append('build1')
        for chunk in stream:
            pass

        info = self.client.inspect_image('build1')
        self.assertEqual(info['Config']['OnBuild'], [])

    @requires_api_version('1.25')
    def test_build_with_network_mode(self):
        script = io.BytesIO('\n'.join([
            'FROM busybox',
            'RUN wget http://google.com'
        ]).encode('ascii'))

        stream = self.client.build(
            fileobj=script, network_mode='bridge',
            tag='dockerpytest_bridgebuild'
        )

        self.tmp_imgs.append('dockerpytest_bridgebuild')
        for chunk in stream:
            pass

        assert self.client.inspect_image('dockerpytest_bridgebuild')

        script.seek(0)
        stream = self.client.build(
            fileobj=script, network_mode='none',
            tag='dockerpytest_nonebuild', nocache=True, decode=True
        )

        self.tmp_imgs.append('dockerpytest_nonebuild')
        logs = [chunk for chunk in stream]
        assert 'errorDetail' in logs[-1]
        assert logs[-1]['errorDetail']['code'] == 1

        with pytest.raises(errors.NotFound):
            self.client.inspect_image('dockerpytest_nonebuild')
>>>>>>> fe2e1207

    def test_build_stderr_data(self):
        control_chars = ['\x1b[91m', '\x1b[0m']
        snippet = 'Ancient Temple (Mystic Oriental Dream ~ Ancient Temple)'
        script = io.BytesIO(b'\n'.join([
            b'FROM busybox',
            'RUN sh -c ">&2 echo \'{0}\'"'.format(snippet).encode('utf-8')
        ]))

        stream = self.client.build(
            fileobj=script, stream=True, decode=True, nocache=True
        )
        lines = []
        for chunk in stream:
            lines.append(chunk.get('stream'))
        expected = '{0}{2}\n{1}'.format(
            control_chars[0], control_chars[1], snippet
        )
        self.assertTrue(any([line == expected for line in lines]))

    def test_build_gzip_encoding(self):
        base_dir = tempfile.mkdtemp()
        self.addCleanup(shutil.rmtree, base_dir)

        with open(os.path.join(base_dir, 'Dockerfile'), 'w') as f:
            f.write("\n".join([
                'FROM busybox',
                'ADD . /test',
            ]))

        stream = self.client.build(
            path=base_dir, stream=True, decode=True, nocache=True,
            gzip=True
        )

        lines = []
        for chunk in stream:
            lines.append(chunk)

        assert 'Successfully built' in lines[-1]['stream']

    def test_build_gzip_custom_encoding(self):
        with self.assertRaises(errors.DockerException):
            self.client.build(path='.', gzip=True, encoding='text/html')<|MERGE_RESOLUTION|>--- conflicted
+++ resolved
@@ -190,7 +190,6 @@
                 counter += 1
         assert counter == 0
 
-<<<<<<< HEAD
     @requires_api_version('1.25')
     @requires_experimental
     def test_build_squash(self):
@@ -216,7 +215,7 @@
         squashed = build_squashed(True)
         self.assertEqual(len(non_squashed['RootFS']['Layers']), 4)
         self.assertEqual(len(squashed['RootFS']['Layers']), 2)
-=======
+
     @requires_api_version('1.29')
     def test_build_container_with_target(self):
         script = io.BytesIO('\n'.join([
@@ -270,7 +269,6 @@
 
         with pytest.raises(errors.NotFound):
             self.client.inspect_image('dockerpytest_nonebuild')
->>>>>>> fe2e1207
 
     def test_build_stderr_data(self):
         control_chars = ['\x1b[91m', '\x1b[0m']
