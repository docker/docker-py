--- conflicted
+++ resolved
@@ -546,109 +546,56 @@
     post_fake_import_image,
     f'{prefix}/{CURRENT_VERSION}/containers/json':
     get_fake_containers,
-<<<<<<< HEAD
-    '{1}/{0}/containers/{2}/start'.format(CURRENT_VERSION, prefix, FAKE_CONTAINER_ID):
+    f'{prefix}/{CURRENT_VERSION}/containers/{FAKE_CONTAINER_ID}/start':
     post_fake_start_container,
-    '{1}/{0}/containers/{2}/resize'.format(CURRENT_VERSION, prefix, FAKE_CONTAINER_ID):
+    f'{prefix}/{CURRENT_VERSION}/containers/{FAKE_CONTAINER_ID}/resize':
     post_fake_resize_container,
-    '{1}/{0}/containers/{2}/json'.format(CURRENT_VERSION, prefix, FAKE_CONTAINER_ID):
+    f'{prefix}/{CURRENT_VERSION}/containers/{FAKE_CONTAINER_ID}/json':
     get_fake_inspect_container,
-    '{1}/{0}/containers/{2}/rename'.format(CURRENT_VERSION, prefix, FAKE_CONTAINER_ID):
+    f'{prefix}/{CURRENT_VERSION}/containers/{FAKE_CONTAINER_ID}/rename':
     post_fake_rename_container,
-    '{1}/{0}/images/{2}/tag'.format(CURRENT_VERSION, prefix, FAKE_IMAGE_ID):
+    f'{prefix}/{CURRENT_VERSION}/images/{FAKE_IMAGE_ID}/tag':
     post_fake_tag_image,
-    '{1}/{0}/containers/{2}/wait'.format(CURRENT_VERSION, prefix, FAKE_CONTAINER_ID):
+    f'{prefix}/{CURRENT_VERSION}/containers/{FAKE_CONTAINER_ID}/wait':
     get_fake_wait,
-    '{1}/{0}/containers/{2}/logs'.format(CURRENT_VERSION, prefix, FAKE_CONTAINER_ID):
+    f'{prefix}/{CURRENT_VERSION}/containers/{FAKE_CONTAINER_ID}/logs':
     get_fake_logs,
-    '{1}/{0}/containers/{2}/changes'.format(CURRENT_VERSION, prefix, FAKE_CONTAINER_ID):
+    f'{prefix}/{CURRENT_VERSION}/containers/{FAKE_CONTAINER_ID}/changes':
     get_fake_diff,
-    '{1}/{0}/containers/{2}/export'.format(CURRENT_VERSION, prefix, FAKE_CONTAINER_ID):
+    f'{prefix}/{CURRENT_VERSION}/containers/{FAKE_CONTAINER_ID}/export':
     get_fake_export,
-    '{1}/{0}/containers/{2}/update'.format(CURRENT_VERSION, prefix, FAKE_CONTAINER_ID):
+    f'{prefix}/{CURRENT_VERSION}/containers/{FAKE_CONTAINER_ID}/update':
     post_fake_update_container,
-    '{1}/{0}/containers/{2}/exec'.format(CURRENT_VERSION, prefix, FAKE_CONTAINER_ID):
+    f'{prefix}/{CURRENT_VERSION}/containers/{FAKE_CONTAINER_ID}/exec':
     post_fake_exec_create,
-    '{1}/{0}/exec/{2}/start'.format(CURRENT_VERSION, prefix, FAKE_EXEC_ID):
+    f'{prefix}/{CURRENT_VERSION}/exec/{FAKE_EXEC_ID}/start':
     post_fake_exec_start,
-    '{1}/{0}/exec/{2}/json'.format(CURRENT_VERSION, prefix, FAKE_EXEC_ID):
+    f'{prefix}/{CURRENT_VERSION}/exec/{FAKE_EXEC_ID}/json':
     get_fake_exec_inspect,
-    '{1}/{0}/exec/{2}/resize'.format(CURRENT_VERSION, prefix, FAKE_EXEC_ID):
+    f'{prefix}/{CURRENT_VERSION}/exec/{FAKE_EXEC_ID}/resize':
     post_fake_exec_resize,
 
-    '{1}/{0}/containers/{2}/stats'.format(CURRENT_VERSION, prefix, FAKE_CONTAINER_ID):
+    f'{prefix}/{CURRENT_VERSION}/containers/{FAKE_CONTAINER_ID}/stats':
     get_fake_stats,
-    '{1}/{0}/containers/{2}/top'.format(CURRENT_VERSION, prefix, FAKE_CONTAINER_ID):
+    f'{prefix}/{CURRENT_VERSION}/containers/{FAKE_CONTAINER_ID}/top':
     get_fake_top,
-    '{1}/{0}/containers/{2}/stop'.format(CURRENT_VERSION, prefix, FAKE_CONTAINER_ID):
+    f'{prefix}/{CURRENT_VERSION}/containers/{FAKE_CONTAINER_ID}/stop':
     post_fake_stop_container,
-    '{1}/{0}/containers/{2}/kill'.format(CURRENT_VERSION, prefix, FAKE_CONTAINER_ID):
+    f'{prefix}/{CURRENT_VERSION}/containers/{FAKE_CONTAINER_ID}/kill':
     post_fake_kill_container,
-    '{1}/{0}/containers/{2}/pause'.format(CURRENT_VERSION, prefix, FAKE_CONTAINER_ID):
+    f'{prefix}/{CURRENT_VERSION}/containers/{FAKE_CONTAINER_ID}/pause':
     post_fake_pause_container,
-    '{1}/{0}/containers/{2}/unpause'.format(CURRENT_VERSION, prefix, FAKE_CONTAINER_ID):
+    f'{prefix}/{CURRENT_VERSION}/containers/{FAKE_CONTAINER_ID}/unpause':
     post_fake_unpause_container,
-    '{1}/{0}/containers/{2}/restart'.format(CURRENT_VERSION, prefix, FAKE_CONTAINER_ID):
+    f'{prefix}/{CURRENT_VERSION}/containers/{FAKE_CONTAINER_ID}/restart':
     post_fake_restart_container,
-    '{1}/{0}/containers/{2}'.format(CURRENT_VERSION, prefix, FAKE_CONTAINER_ID):
-=======
-    f'{prefix}/{CURRENT_VERSION}/containers/3cc2351ab11b/start':
-    post_fake_start_container,
-    f'{prefix}/{CURRENT_VERSION}/containers/3cc2351ab11b/resize':
-    post_fake_resize_container,
-    f'{prefix}/{CURRENT_VERSION}/containers/3cc2351ab11b/json':
-    get_fake_inspect_container,
-    f'{prefix}/{CURRENT_VERSION}/containers/3cc2351ab11b/rename':
-    post_fake_rename_container,
-    f'{prefix}/{CURRENT_VERSION}/images/e9aa60c60128/tag':
-    post_fake_tag_image,
-    f'{prefix}/{CURRENT_VERSION}/containers/3cc2351ab11b/wait':
-    get_fake_wait,
-    f'{prefix}/{CURRENT_VERSION}/containers/3cc2351ab11b/logs':
-    get_fake_logs,
-    f'{prefix}/{CURRENT_VERSION}/containers/3cc2351ab11b/changes':
-    get_fake_diff,
-    f'{prefix}/{CURRENT_VERSION}/containers/3cc2351ab11b/export':
-    get_fake_export,
-    f'{prefix}/{CURRENT_VERSION}/containers/3cc2351ab11b/update':
-    post_fake_update_container,
-    f'{prefix}/{CURRENT_VERSION}/containers/3cc2351ab11b/exec':
-    post_fake_exec_create,
-    f'{prefix}/{CURRENT_VERSION}/exec/d5d177f121dc/start':
-    post_fake_exec_start,
-    f'{prefix}/{CURRENT_VERSION}/exec/d5d177f121dc/json':
-    get_fake_exec_inspect,
-    f'{prefix}/{CURRENT_VERSION}/exec/d5d177f121dc/resize':
-    post_fake_exec_resize,
-
-    f'{prefix}/{CURRENT_VERSION}/containers/3cc2351ab11b/stats':
-    get_fake_stats,
-    f'{prefix}/{CURRENT_VERSION}/containers/3cc2351ab11b/top':
-    get_fake_top,
-    f'{prefix}/{CURRENT_VERSION}/containers/3cc2351ab11b/stop':
-    post_fake_stop_container,
-    f'{prefix}/{CURRENT_VERSION}/containers/3cc2351ab11b/kill':
-    post_fake_kill_container,
-    f'{prefix}/{CURRENT_VERSION}/containers/3cc2351ab11b/pause':
-    post_fake_pause_container,
-    f'{prefix}/{CURRENT_VERSION}/containers/3cc2351ab11b/unpause':
-    post_fake_unpause_container,
-    f'{prefix}/{CURRENT_VERSION}/containers/3cc2351ab11b/restart':
-    post_fake_restart_container,
-    f'{prefix}/{CURRENT_VERSION}/containers/3cc2351ab11b':
->>>>>>> a9748a8b
+    f'{prefix}/{CURRENT_VERSION}/containers/{FAKE_CONTAINER_ID}':
     delete_fake_remove_container,
     f'{prefix}/{CURRENT_VERSION}/images/create':
     post_fake_image_create,
-<<<<<<< HEAD
-    '{1}/{0}/images/{2}'.format(CURRENT_VERSION, prefix, FAKE_IMAGE_ID):
+    f'{prefix}/{CURRENT_VERSION}/images/{FAKE_IMAGE_ID}':
     delete_fake_remove_image,
-    '{1}/{0}/images/{2}/get'.format(CURRENT_VERSION, prefix, FAKE_IMAGE_ID):
-=======
-    f'{prefix}/{CURRENT_VERSION}/images/e9aa60c60128':
-    delete_fake_remove_image,
-    f'{prefix}/{CURRENT_VERSION}/images/e9aa60c60128/get':
->>>>>>> a9748a8b
+    f'{prefix}/{CURRENT_VERSION}/images/{FAKE_IMAGE_ID}/get':
     get_fake_get_image,
     f'{prefix}/{CURRENT_VERSION}/images/load':
     post_fake_load_image,
