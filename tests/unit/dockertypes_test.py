# -*- coding: utf-8 -*-

import unittest
import warnings

import pytest

from docker.constants import DEFAULT_DOCKER_API_VERSION
from docker.errors import InvalidArgument, InvalidVersion
from docker.types import (
    ContainerConfig, EndpointConfig, HostConfig, IPAMConfig, IPAMPool,
    LogConfig, Mount, ServiceMode, Ulimit,
)

try:
    from unittest import mock
except:
    import mock


def create_host_config(*args, **kwargs):
    return HostConfig(*args, **kwargs)


class HostConfigTest(unittest.TestCase):
    def test_create_host_config_no_options(self):
        config = create_host_config(version='1.19')
        self.assertFalse('NetworkMode' in config)

    def test_create_host_config_no_options_newer_api_version(self):
        config = create_host_config(version='1.20')
        self.assertEqual(config['NetworkMode'], 'default')

    def test_create_host_config_invalid_cpu_cfs_types(self):
        with pytest.raises(TypeError):
            create_host_config(version='1.20', cpu_quota='0')

        with pytest.raises(TypeError):
            create_host_config(version='1.20', cpu_period='0')

        with pytest.raises(TypeError):
            create_host_config(version='1.20', cpu_quota=23.11)

        with pytest.raises(TypeError):
            create_host_config(version='1.20', cpu_period=1999.0)

    def test_create_host_config_with_cpu_quota(self):
        config = create_host_config(version='1.20', cpu_quota=1999)
        self.assertEqual(config.get('CpuQuota'), 1999)

    def test_create_host_config_with_cpu_period(self):
        config = create_host_config(version='1.20', cpu_period=1999)
        self.assertEqual(config.get('CpuPeriod'), 1999)

    def test_create_host_config_with_blkio_constraints(self):
        blkio_rate = [{"Path": "/dev/sda", "Rate": 1000}]
        config = create_host_config(version='1.22',
                                    blkio_weight=1999,
                                    blkio_weight_device=blkio_rate,
                                    device_read_bps=blkio_rate,
                                    device_write_bps=blkio_rate,
                                    device_read_iops=blkio_rate,
                                    device_write_iops=blkio_rate)

        self.assertEqual(config.get('BlkioWeight'), 1999)
        self.assertTrue(config.get('BlkioWeightDevice') is blkio_rate)
        self.assertTrue(config.get('BlkioDeviceReadBps') is blkio_rate)
        self.assertTrue(config.get('BlkioDeviceWriteBps') is blkio_rate)
        self.assertTrue(config.get('BlkioDeviceReadIOps') is blkio_rate)
        self.assertTrue(config.get('BlkioDeviceWriteIOps') is blkio_rate)
        self.assertEqual(blkio_rate[0]['Path'], "/dev/sda")
        self.assertEqual(blkio_rate[0]['Rate'], 1000)

    def test_create_host_config_with_shm_size(self):
        config = create_host_config(version='1.22', shm_size=67108864)
        self.assertEqual(config.get('ShmSize'), 67108864)

    def test_create_host_config_with_shm_size_in_mb(self):
        config = create_host_config(version='1.22', shm_size='64M')
        self.assertEqual(config.get('ShmSize'), 67108864)

    def test_create_host_config_with_oom_kill_disable(self):
        config = create_host_config(version='1.20', oom_kill_disable=True)
        self.assertEqual(config.get('OomKillDisable'), True)
        self.assertRaises(
            InvalidVersion, lambda: create_host_config(version='1.18.3',
                                                       oom_kill_disable=True))

    def test_create_host_config_with_userns_mode(self):
        config = create_host_config(version='1.23', userns_mode='host')
        self.assertEqual(config.get('UsernsMode'), 'host')
        self.assertRaises(
            InvalidVersion, lambda: create_host_config(version='1.22',
                                                       userns_mode='host'))
        self.assertRaises(
            ValueError, lambda: create_host_config(version='1.23',
                                                   userns_mode='host12'))

    def test_create_host_config_with_oom_score_adj(self):
        config = create_host_config(version='1.22', oom_score_adj=100)
        self.assertEqual(config.get('OomScoreAdj'), 100)
        self.assertRaises(
            InvalidVersion, lambda: create_host_config(version='1.21',
                                                       oom_score_adj=100))
        self.assertRaises(
            TypeError, lambda: create_host_config(version='1.22',
                                                  oom_score_adj='100'))

    def test_create_host_config_with_dns_opt(self):

        tested_opts = ['use-vc', 'no-tld-query']
        config = create_host_config(version='1.21', dns_opt=tested_opts)
        dns_opts = config.get('DnsOptions')

        self.assertTrue('use-vc' in dns_opts)
        self.assertTrue('no-tld-query' in dns_opts)

        self.assertRaises(
            InvalidVersion, lambda: create_host_config(version='1.20',
                                                       dns_opt=tested_opts))

    def test_create_host_config_with_mem_reservation(self):
        config = create_host_config(version='1.21', mem_reservation=67108864)
        self.assertEqual(config.get('MemoryReservation'), 67108864)
        self.assertRaises(
            InvalidVersion, lambda: create_host_config(
                version='1.20', mem_reservation=67108864))

    def test_create_host_config_with_kernel_memory(self):
        config = create_host_config(version='1.21', kernel_memory=67108864)
        self.assertEqual(config.get('KernelMemory'), 67108864)
        self.assertRaises(
            InvalidVersion, lambda: create_host_config(
                version='1.20', kernel_memory=67108864))

    def test_create_host_config_with_pids_limit(self):
        config = create_host_config(version='1.23', pids_limit=1024)
        self.assertEqual(config.get('PidsLimit'), 1024)

        with pytest.raises(InvalidVersion):
            create_host_config(version='1.22', pids_limit=1024)
        with pytest.raises(TypeError):
            create_host_config(version='1.23', pids_limit='1024')

    def test_create_host_config_with_isolation(self):
        config = create_host_config(version='1.24', isolation='hyperv')
        self.assertEqual(config.get('Isolation'), 'hyperv')

        with pytest.raises(InvalidVersion):
            create_host_config(version='1.23', isolation='hyperv')
        with pytest.raises(TypeError):
            create_host_config(
                version='1.24', isolation={'isolation': 'hyperv'}
            )

    def test_create_host_config_pid_mode(self):
        with pytest.raises(ValueError):
            create_host_config(version='1.23', pid_mode='baccab125')

        config = create_host_config(version='1.23', pid_mode='host')
        assert config.get('PidMode') == 'host'
        config = create_host_config(version='1.24', pid_mode='baccab125')
        assert config.get('PidMode') == 'baccab125'

    def test_create_host_config_invalid_mem_swappiness(self):
        with pytest.raises(TypeError):
            create_host_config(version='1.24', mem_swappiness='40')

<<<<<<< HEAD
    def test_create_host_config_invalid_cpu_count_types(self):
        with pytest.raises(TypeError):
            create_host_config(version='1.25', cpu_count='1')

    def test_create_host_config_with_cpu_count(self):
        config = create_host_config(version='1.25', cpu_count=2)
        self.assertEqual(config.get('CpuCount'), 2)
        self.assertRaises(
            InvalidVersion, lambda: create_host_config(
                version='1.24', cpu_count=1))

    def test_create_host_config_invalid_cpu_percent_types(self):
        with pytest.raises(TypeError):
            create_host_config(version='1.25', cpu_percent='1')

    def test_create_host_config_with_cpu_percent(self):
        config = create_host_config(version='1.25', cpu_percent=15)
        self.assertEqual(config.get('CpuPercent'), 15)
        self.assertRaises(
            InvalidVersion, lambda: create_host_config(
                version='1.24', cpu_percent=10))

    def test_create_host_config_invalid_cpus_types(self):
        with pytest.raises(TypeError):
            create_host_config(version='1.25', cpus='0')

    def test_create_host_config_with_cpus(self):
        config = create_host_config(version='1.25', cpus=100)
        self.assertEqual(config.get('NanoCpus'), 100000000000)
        self.assertRaises(
            InvalidVersion, lambda: create_host_config(
                version='1.24', cpus=1))
=======
    def test_create_host_config_with_volume_driver(self):
        with pytest.raises(InvalidVersion):
            create_host_config(version='1.20', volume_driver='local')

        config = create_host_config(version='1.21', volume_driver='local')
        assert config.get('VolumeDriver') == 'local'


class ContainerConfigTest(unittest.TestCase):
    def test_create_container_config_volume_driver_warning(self):
        with warnings.catch_warnings(record=True) as w:
            warnings.simplefilter('always')
            ContainerConfig(
                version='1.21', image='scratch', command=None,
                volume_driver='local'
            )

        assert len(w) == 1
        assert 'The volume_driver option has been moved' in str(w[0].message)
>>>>>>> f127a9ff


class UlimitTest(unittest.TestCase):
    def test_create_host_config_dict_ulimit(self):
        ulimit_dct = {'name': 'nofile', 'soft': 8096}
        config = create_host_config(
            ulimits=[ulimit_dct], version=DEFAULT_DOCKER_API_VERSION
        )
        self.assertIn('Ulimits', config)
        self.assertEqual(len(config['Ulimits']), 1)
        ulimit_obj = config['Ulimits'][0]
        self.assertTrue(isinstance(ulimit_obj, Ulimit))
        self.assertEqual(ulimit_obj.name, ulimit_dct['name'])
        self.assertEqual(ulimit_obj.soft, ulimit_dct['soft'])
        self.assertEqual(ulimit_obj['Soft'], ulimit_obj.soft)

    def test_create_host_config_dict_ulimit_capitals(self):
        ulimit_dct = {'Name': 'nofile', 'Soft': 8096, 'Hard': 8096 * 4}
        config = create_host_config(
            ulimits=[ulimit_dct], version=DEFAULT_DOCKER_API_VERSION
        )
        self.assertIn('Ulimits', config)
        self.assertEqual(len(config['Ulimits']), 1)
        ulimit_obj = config['Ulimits'][0]
        self.assertTrue(isinstance(ulimit_obj, Ulimit))
        self.assertEqual(ulimit_obj.name, ulimit_dct['Name'])
        self.assertEqual(ulimit_obj.soft, ulimit_dct['Soft'])
        self.assertEqual(ulimit_obj.hard, ulimit_dct['Hard'])
        self.assertEqual(ulimit_obj['Soft'], ulimit_obj.soft)

    def test_create_host_config_obj_ulimit(self):
        ulimit_dct = Ulimit(name='nofile', soft=8096)
        config = create_host_config(
            ulimits=[ulimit_dct], version=DEFAULT_DOCKER_API_VERSION
        )
        self.assertIn('Ulimits', config)
        self.assertEqual(len(config['Ulimits']), 1)
        ulimit_obj = config['Ulimits'][0]
        self.assertTrue(isinstance(ulimit_obj, Ulimit))
        self.assertEqual(ulimit_obj, ulimit_dct)

    def test_ulimit_invalid_type(self):
        self.assertRaises(ValueError, lambda: Ulimit(name=None))
        self.assertRaises(ValueError, lambda: Ulimit(name='hello', soft='123'))
        self.assertRaises(ValueError, lambda: Ulimit(name='hello', hard='456'))


class LogConfigTest(unittest.TestCase):
    def test_create_host_config_dict_logconfig(self):
        dct = {'type': LogConfig.types.SYSLOG, 'config': {'key1': 'val1'}}
        config = create_host_config(
            version=DEFAULT_DOCKER_API_VERSION, log_config=dct
        )
        self.assertIn('LogConfig', config)
        self.assertTrue(isinstance(config['LogConfig'], LogConfig))
        self.assertEqual(dct['type'], config['LogConfig'].type)

    def test_create_host_config_obj_logconfig(self):
        obj = LogConfig(type=LogConfig.types.SYSLOG, config={'key1': 'val1'})
        config = create_host_config(
            version=DEFAULT_DOCKER_API_VERSION, log_config=obj
        )
        self.assertIn('LogConfig', config)
        self.assertTrue(isinstance(config['LogConfig'], LogConfig))
        self.assertEqual(obj, config['LogConfig'])

    def test_logconfig_invalid_config_type(self):
        with pytest.raises(ValueError):
            LogConfig(type=LogConfig.types.JSON, config='helloworld')


class EndpointConfigTest(unittest.TestCase):
    def test_create_endpoint_config_with_aliases(self):
        config = EndpointConfig(version='1.22', aliases=['foo', 'bar'])
        assert config == {'Aliases': ['foo', 'bar']}

        with pytest.raises(InvalidVersion):
            EndpointConfig(version='1.21', aliases=['foo', 'bar'])


class IPAMConfigTest(unittest.TestCase):
    def test_create_ipam_config(self):
        ipam_pool = IPAMPool(subnet='192.168.52.0/24',
                             gateway='192.168.52.254')

        ipam_config = IPAMConfig(pool_configs=[ipam_pool])
        self.assertEqual(ipam_config, {
            'Driver': 'default',
            'Config': [{
                'Subnet': '192.168.52.0/24',
                'Gateway': '192.168.52.254',
                'AuxiliaryAddresses': None,
                'IPRange': None,
            }]
        })


class ServiceModeTest(unittest.TestCase):
    def test_replicated_simple(self):
        mode = ServiceMode('replicated')
        assert mode == {'replicated': {}}
        assert mode.mode == 'replicated'
        assert mode.replicas is None

    def test_global_simple(self):
        mode = ServiceMode('global')
        assert mode == {'global': {}}
        assert mode.mode == 'global'
        assert mode.replicas is None

    def test_global_replicas_error(self):
        with pytest.raises(InvalidArgument):
            ServiceMode('global', 21)

    def test_replicated_replicas(self):
        mode = ServiceMode('replicated', 21)
        assert mode == {'replicated': {'Replicas': 21}}
        assert mode.mode == 'replicated'
        assert mode.replicas == 21

    def test_invalid_mode(self):
        with pytest.raises(InvalidArgument):
            ServiceMode('foobar')


class MountTest(unittest.TestCase):
    def test_parse_mount_string_ro(self):
        mount = Mount.parse_mount_string("/foo/bar:/baz:ro")
        assert mount['Source'] == "/foo/bar"
        assert mount['Target'] == "/baz"
        assert mount['ReadOnly'] is True

    def test_parse_mount_string_rw(self):
        mount = Mount.parse_mount_string("/foo/bar:/baz:rw")
        assert mount['Source'] == "/foo/bar"
        assert mount['Target'] == "/baz"
        assert not mount['ReadOnly']

    def test_parse_mount_string_short_form(self):
        mount = Mount.parse_mount_string("/foo/bar:/baz")
        assert mount['Source'] == "/foo/bar"
        assert mount['Target'] == "/baz"
        assert not mount['ReadOnly']

    def test_parse_mount_string_no_source(self):
        mount = Mount.parse_mount_string("foo/bar")
        assert mount['Source'] is None
        assert mount['Target'] == "foo/bar"
        assert not mount['ReadOnly']

    def test_parse_mount_string_invalid(self):
        with pytest.raises(InvalidArgument):
            Mount.parse_mount_string("foo:bar:baz:rw")

    def test_parse_mount_named_volume(self):
        mount = Mount.parse_mount_string("foobar:/baz")
        assert mount['Source'] == 'foobar'
        assert mount['Target'] == '/baz'
        assert mount['Type'] == 'volume'

    def test_parse_mount_bind(self):
        mount = Mount.parse_mount_string('/foo/bar:/baz')
        assert mount['Source'] == "/foo/bar"
        assert mount['Target'] == "/baz"
        assert mount['Type'] == 'bind'

    @pytest.mark.xfail
    def test_parse_mount_bind_windows(self):
        with mock.patch('docker.types.services.IS_WINDOWS_PLATFORM', True):
            mount = Mount.parse_mount_string('C:/foo/bar:/baz')
        assert mount['Source'] == "C:/foo/bar"
        assert mount['Target'] == "/baz"
        assert mount['Type'] == 'bind'<|MERGE_RESOLUTION|>--- conflicted
+++ resolved
@@ -165,8 +165,14 @@
     def test_create_host_config_invalid_mem_swappiness(self):
         with pytest.raises(TypeError):
             create_host_config(version='1.24', mem_swappiness='40')
-
-<<<<<<< HEAD
+    
+    def test_create_host_config_with_volume_driver(self):
+        with pytest.raises(InvalidVersion):
+            create_host_config(version='1.20', volume_driver='local')
+
+        config = create_host_config(version='1.21', volume_driver='local')
+        assert config.get('VolumeDriver') == 'local'
+
     def test_create_host_config_invalid_cpu_count_types(self):
         with pytest.raises(TypeError):
             create_host_config(version='1.25', cpu_count='1')
@@ -199,13 +205,8 @@
         self.assertRaises(
             InvalidVersion, lambda: create_host_config(
                 version='1.24', cpus=1))
-=======
-    def test_create_host_config_with_volume_driver(self):
-        with pytest.raises(InvalidVersion):
-            create_host_config(version='1.20', volume_driver='local')
-
-        config = create_host_config(version='1.21', volume_driver='local')
-        assert config.get('VolumeDriver') == 'local'
+
+    
 
 
 class ContainerConfigTest(unittest.TestCase):
@@ -219,7 +220,6 @@
 
         assert len(w) == 1
         assert 'The volume_driver option has been moved' in str(w[0].message)
->>>>>>> f127a9ff
 
 
 class UlimitTest(unittest.TestCase):
