# -*- coding: utf-8 -*-

import base64
import json
import os
import os.path
import shutil
import sys
import tarfile
import tempfile

import pytest
import six

from docker.client import Client
from docker.constants import (
    DEFAULT_DOCKER_API_VERSION, IS_WINDOWS_PLATFORM
)
from docker.errors import DockerException, InvalidVersion
from docker.utils import (
    parse_repository_tag, parse_host, convert_filters, kwargs_from_env,
    create_host_config, Ulimit, LogConfig, parse_bytes, parse_env_file,
    exclude_paths, convert_volume_binds, decode_json_header, tar,
    split_command, create_ipam_config, create_ipam_pool, parse_devices,
<<<<<<< HEAD
    update_headers, update_for_range_ports, parse_range_ports,
=======
    update_headers
>>>>>>> c7dabbfa
)

from docker.utils.ports import build_port_bindings, split_port
from docker.utils.utils import create_endpoint_config, format_environment

from .. import base
from ..helpers import make_tree


TEST_CERT_DIR = os.path.join(
    os.path.dirname(__file__),
    'testdata/certs',
)


class DecoratorsTest(base.BaseTestCase):
    def test_update_headers(self):
        sample_headers = {
            'X-Docker-Locale': 'en-US',
        }

        def f(self, headers=None):
            return headers

        client = Client()
        client._auth_configs = {}

        g = update_headers(f)
        assert g(client, headers=None) is None
        assert g(client, headers={}) == {}
        assert g(client, headers={'Content-type': 'application/json'}) == {
            'Content-type': 'application/json',
        }

        client._auth_configs = {
            'HttpHeaders': sample_headers
        }

        assert g(client, headers=None) == sample_headers
        assert g(client, headers={}) == sample_headers
        assert g(client, headers={'Content-type': 'application/json'}) == {
            'Content-type': 'application/json',
            'X-Docker-Locale': 'en-US',
        }


class HostConfigTest(base.BaseTestCase):
    def test_create_host_config_no_options(self):
        config = create_host_config(version='1.19')
        self.assertFalse('NetworkMode' in config)

    def test_create_host_config_no_options_newer_api_version(self):
        config = create_host_config(version='1.20')
        self.assertEqual(config['NetworkMode'], 'default')

    def test_create_host_config_invalid_cpu_cfs_types(self):
        with pytest.raises(TypeError):
            create_host_config(version='1.20', cpu_quota='0')

        with pytest.raises(TypeError):
            create_host_config(version='1.20', cpu_period='0')

        with pytest.raises(TypeError):
            create_host_config(version='1.20', cpu_quota=23.11)

        with pytest.raises(TypeError):
            create_host_config(version='1.20', cpu_period=1999.0)

    def test_create_host_config_with_cpu_quota(self):
        config = create_host_config(version='1.20', cpu_quota=1999)
        self.assertEqual(config.get('CpuQuota'), 1999)

    def test_create_host_config_with_cpu_period(self):
        config = create_host_config(version='1.20', cpu_period=1999)
        self.assertEqual(config.get('CpuPeriod'), 1999)

    def test_create_host_config_with_blkio_constraints(self):
        blkio_rate = [{"Path": "/dev/sda", "Rate": 1000}]
        config = create_host_config(version='1.22',
                                    blkio_weight=1999,
                                    blkio_weight_device=blkio_rate,
                                    device_read_bps=blkio_rate,
                                    device_write_bps=blkio_rate,
                                    device_read_iops=blkio_rate,
                                    device_write_iops=blkio_rate)

        self.assertEqual(config.get('BlkioWeight'), 1999)
        self.assertTrue(config.get('BlkioWeightDevice') is blkio_rate)
        self.assertTrue(config.get('BlkioDeviceReadBps') is blkio_rate)
        self.assertTrue(config.get('BlkioDeviceWriteBps') is blkio_rate)
        self.assertTrue(config.get('BlkioDeviceReadIOps') is blkio_rate)
        self.assertTrue(config.get('BlkioDeviceWriteIOps') is blkio_rate)
        self.assertEqual(blkio_rate[0]['Path'], "/dev/sda")
        self.assertEqual(blkio_rate[0]['Rate'], 1000)

    def test_create_host_config_with_shm_size(self):
        config = create_host_config(version='1.22', shm_size=67108864)
        self.assertEqual(config.get('ShmSize'), 67108864)

    def test_create_host_config_with_shm_size_in_mb(self):
        config = create_host_config(version='1.22', shm_size='64M')
        self.assertEqual(config.get('ShmSize'), 67108864)

    def test_create_host_config_with_oom_kill_disable(self):
        config = create_host_config(version='1.20', oom_kill_disable=True)
        self.assertEqual(config.get('OomKillDisable'), True)
        self.assertRaises(
            InvalidVersion, lambda: create_host_config(version='1.18.3',
                                                       oom_kill_disable=True))

    def test_create_host_config_with_userns_mode(self):
        config = create_host_config(version='1.23', userns_mode='host')
        self.assertEqual(config.get('UsernsMode'), 'host')
        self.assertRaises(
            InvalidVersion, lambda: create_host_config(version='1.22',
                                                       userns_mode='host'))
        self.assertRaises(
            ValueError, lambda: create_host_config(version='1.23',
                                                   userns_mode='host12'))

    def test_create_host_config_with_oom_score_adj(self):
        config = create_host_config(version='1.22', oom_score_adj=100)
        self.assertEqual(config.get('OomScoreAdj'), 100)
        self.assertRaises(
            InvalidVersion, lambda: create_host_config(version='1.21',
                                                       oom_score_adj=100))
        self.assertRaises(
            TypeError, lambda: create_host_config(version='1.22',
                                                  oom_score_adj='100'))

    def test_create_host_config_with_dns_opt(self):

        tested_opts = ['use-vc', 'no-tld-query']
        config = create_host_config(version='1.21', dns_opt=tested_opts)
        dns_opts = config.get('DnsOptions')

        self.assertTrue('use-vc' in dns_opts)
        self.assertTrue('no-tld-query' in dns_opts)

        self.assertRaises(
            InvalidVersion, lambda: create_host_config(version='1.20',
                                                       dns_opt=tested_opts))

    def test_create_endpoint_config_with_aliases(self):
        config = create_endpoint_config(version='1.22', aliases=['foo', 'bar'])
        assert config == {'Aliases': ['foo', 'bar']}

        with pytest.raises(InvalidVersion):
            create_endpoint_config(version='1.21', aliases=['foo', 'bar'])

    def test_create_host_config_with_mem_reservation(self):
        config = create_host_config(version='1.21', mem_reservation=67108864)
        self.assertEqual(config.get('MemoryReservation'), 67108864)
        self.assertRaises(
            InvalidVersion, lambda: create_host_config(
                version='1.20', mem_reservation=67108864))

    def test_create_host_config_with_kernel_memory(self):
        config = create_host_config(version='1.21', kernel_memory=67108864)
        self.assertEqual(config.get('KernelMemory'), 67108864)
        self.assertRaises(
            InvalidVersion, lambda: create_host_config(
                version='1.20', kernel_memory=67108864))

    def test_create_host_config_with_pids_limit(self):
        config = create_host_config(version='1.23', pids_limit=1024)
        self.assertEqual(config.get('PidsLimit'), 1024)

        with pytest.raises(InvalidVersion):
            create_host_config(version='1.22', pids_limit=1024)
        with pytest.raises(TypeError):
            create_host_config(version='1.22', pids_limit='1024')


class UlimitTest(base.BaseTestCase):
    def test_create_host_config_dict_ulimit(self):
        ulimit_dct = {'name': 'nofile', 'soft': 8096}
        config = create_host_config(
            ulimits=[ulimit_dct], version=DEFAULT_DOCKER_API_VERSION
        )
        self.assertIn('Ulimits', config)
        self.assertEqual(len(config['Ulimits']), 1)
        ulimit_obj = config['Ulimits'][0]
        self.assertTrue(isinstance(ulimit_obj, Ulimit))
        self.assertEqual(ulimit_obj.name, ulimit_dct['name'])
        self.assertEqual(ulimit_obj.soft, ulimit_dct['soft'])
        self.assertEqual(ulimit_obj['Soft'], ulimit_obj.soft)

    def test_create_host_config_dict_ulimit_capitals(self):
        ulimit_dct = {'Name': 'nofile', 'Soft': 8096, 'Hard': 8096 * 4}
        config = create_host_config(
            ulimits=[ulimit_dct], version=DEFAULT_DOCKER_API_VERSION
        )
        self.assertIn('Ulimits', config)
        self.assertEqual(len(config['Ulimits']), 1)
        ulimit_obj = config['Ulimits'][0]
        self.assertTrue(isinstance(ulimit_obj, Ulimit))
        self.assertEqual(ulimit_obj.name, ulimit_dct['Name'])
        self.assertEqual(ulimit_obj.soft, ulimit_dct['Soft'])
        self.assertEqual(ulimit_obj.hard, ulimit_dct['Hard'])
        self.assertEqual(ulimit_obj['Soft'], ulimit_obj.soft)

    def test_create_host_config_obj_ulimit(self):
        ulimit_dct = Ulimit(name='nofile', soft=8096)
        config = create_host_config(
            ulimits=[ulimit_dct], version=DEFAULT_DOCKER_API_VERSION
        )
        self.assertIn('Ulimits', config)
        self.assertEqual(len(config['Ulimits']), 1)
        ulimit_obj = config['Ulimits'][0]
        self.assertTrue(isinstance(ulimit_obj, Ulimit))
        self.assertEqual(ulimit_obj, ulimit_dct)

    def test_ulimit_invalid_type(self):
        self.assertRaises(ValueError, lambda: Ulimit(name=None))
        self.assertRaises(ValueError, lambda: Ulimit(name='hello', soft='123'))
        self.assertRaises(ValueError, lambda: Ulimit(name='hello', hard='456'))


class LogConfigTest(base.BaseTestCase):
    def test_create_host_config_dict_logconfig(self):
        dct = {'type': LogConfig.types.SYSLOG, 'config': {'key1': 'val1'}}
        config = create_host_config(
            version=DEFAULT_DOCKER_API_VERSION, log_config=dct
        )
        self.assertIn('LogConfig', config)
        self.assertTrue(isinstance(config['LogConfig'], LogConfig))
        self.assertEqual(dct['type'], config['LogConfig'].type)

    def test_create_host_config_obj_logconfig(self):
        obj = LogConfig(type=LogConfig.types.SYSLOG, config={'key1': 'val1'})
        config = create_host_config(
            version=DEFAULT_DOCKER_API_VERSION, log_config=obj
        )
        self.assertIn('LogConfig', config)
        self.assertTrue(isinstance(config['LogConfig'], LogConfig))
        self.assertEqual(obj, config['LogConfig'])

    def test_logconfig_invalid_config_type(self):
        with pytest.raises(ValueError):
            LogConfig(type=LogConfig.types.JSON, config='helloworld')


class KwargsFromEnvTest(base.BaseTestCase):
    def setUp(self):
        self.os_environ = os.environ.copy()

    def tearDown(self):
        os.environ = self.os_environ

    def test_kwargs_from_env_empty(self):
        os.environ.update(DOCKER_HOST='',
                          DOCKER_CERT_PATH='')
        os.environ.pop('DOCKER_TLS_VERIFY', None)

        kwargs = kwargs_from_env()
        self.assertEqual(None, kwargs.get('base_url'))
        self.assertEqual(None, kwargs.get('tls'))

    def test_kwargs_from_env_tls(self):
        os.environ.update(DOCKER_HOST='tcp://192.168.59.103:2376',
                          DOCKER_CERT_PATH=TEST_CERT_DIR,
                          DOCKER_TLS_VERIFY='1')
        kwargs = kwargs_from_env(assert_hostname=False)
        self.assertEqual('https://192.168.59.103:2376', kwargs['base_url'])
        self.assertTrue('ca.pem' in kwargs['tls'].ca_cert)
        self.assertTrue('cert.pem' in kwargs['tls'].cert[0])
        self.assertTrue('key.pem' in kwargs['tls'].cert[1])
        self.assertEqual(False, kwargs['tls'].assert_hostname)
        self.assertTrue(kwargs['tls'].verify)
        try:
            client = Client(**kwargs)
            self.assertEqual(kwargs['base_url'], client.base_url)
            self.assertEqual(kwargs['tls'].ca_cert, client.verify)
            self.assertEqual(kwargs['tls'].cert, client.cert)
        except TypeError as e:
            self.fail(e)

    def test_kwargs_from_env_tls_verify_false(self):
        os.environ.update(DOCKER_HOST='tcp://192.168.59.103:2376',
                          DOCKER_CERT_PATH=TEST_CERT_DIR,
                          DOCKER_TLS_VERIFY='')
        kwargs = kwargs_from_env(assert_hostname=True)
        self.assertEqual('https://192.168.59.103:2376', kwargs['base_url'])
        self.assertTrue('ca.pem' in kwargs['tls'].ca_cert)
        self.assertTrue('cert.pem' in kwargs['tls'].cert[0])
        self.assertTrue('key.pem' in kwargs['tls'].cert[1])
        self.assertEqual(True, kwargs['tls'].assert_hostname)
        self.assertEqual(False, kwargs['tls'].verify)
        try:
            client = Client(**kwargs)
            self.assertEqual(kwargs['base_url'], client.base_url)
            self.assertEqual(kwargs['tls'].cert, client.cert)
            self.assertFalse(kwargs['tls'].verify)
        except TypeError as e:
            self.fail(e)

    def test_kwargs_from_env_tls_verify_false_no_cert(self):
        temp_dir = tempfile.mkdtemp()
        cert_dir = os.path.join(temp_dir, '.docker')
        shutil.copytree(TEST_CERT_DIR, cert_dir)

        os.environ.update(DOCKER_HOST='tcp://192.168.59.103:2376',
                          HOME=temp_dir,
                          DOCKER_TLS_VERIFY='')
        os.environ.pop('DOCKER_CERT_PATH', None)
        kwargs = kwargs_from_env(assert_hostname=True)
        self.assertEqual('tcp://192.168.59.103:2376', kwargs['base_url'])

    def test_kwargs_from_env_no_cert_path(self):
        try:
            temp_dir = tempfile.mkdtemp()
            cert_dir = os.path.join(temp_dir, '.docker')
            shutil.copytree(TEST_CERT_DIR, cert_dir)

            os.environ.update(HOME=temp_dir,
                              DOCKER_CERT_PATH='',
                              DOCKER_TLS_VERIFY='1')

            kwargs = kwargs_from_env()
            self.assertTrue(kwargs['tls'].verify)
            self.assertIn(cert_dir, kwargs['tls'].ca_cert)
            self.assertIn(cert_dir, kwargs['tls'].cert[0])
            self.assertIn(cert_dir, kwargs['tls'].cert[1])
        finally:
            if temp_dir:
                shutil.rmtree(temp_dir)

    def test_kwargs_from_env_alternate_env(self):
        # Values in os.environ are entirely ignored if an alternate is
        # provided
        os.environ.update(
            DOCKER_HOST='tcp://192.168.59.103:2376',
            DOCKER_CERT_PATH=TEST_CERT_DIR,
            DOCKER_TLS_VERIFY=''
        )
        kwargs = kwargs_from_env(environment={
            'DOCKER_HOST': 'http://docker.gensokyo.jp:2581',
        })
        assert 'http://docker.gensokyo.jp:2581' == kwargs['base_url']
        assert 'tls' not in kwargs


class ConverVolumeBindsTest(base.BaseTestCase):
    def test_convert_volume_binds_empty(self):
        self.assertEqual(convert_volume_binds({}), [])
        self.assertEqual(convert_volume_binds([]), [])

    def test_convert_volume_binds_list(self):
        data = ['/a:/a:ro', '/b:/c:z']
        self.assertEqual(convert_volume_binds(data), data)

    def test_convert_volume_binds_complete(self):
        data = {
            '/mnt/vol1': {
                'bind': '/data',
                'mode': 'ro'
            }
        }
        self.assertEqual(convert_volume_binds(data), ['/mnt/vol1:/data:ro'])

    def test_convert_volume_binds_compact(self):
        data = {
            '/mnt/vol1': '/data'
        }
        self.assertEqual(convert_volume_binds(data), ['/mnt/vol1:/data:rw'])

    def test_convert_volume_binds_no_mode(self):
        data = {
            '/mnt/vol1': {
                'bind': '/data'
            }
        }
        self.assertEqual(convert_volume_binds(data), ['/mnt/vol1:/data:rw'])

    def test_convert_volume_binds_unicode_bytes_input(self):
        expected = [u'/mnt/지연:/unicode/박:rw']

        data = {
            u'/mnt/지연'.encode('utf-8'): {
                'bind': u'/unicode/박'.encode('utf-8'),
                'mode': 'rw'
            }
        }
        self.assertEqual(
            convert_volume_binds(data), expected
        )

    def test_convert_volume_binds_unicode_unicode_input(self):
        expected = [u'/mnt/지연:/unicode/박:rw']

        data = {
            u'/mnt/지연': {
                'bind': u'/unicode/박',
                'mode': 'rw'
            }
        }
        self.assertEqual(
            convert_volume_binds(data), expected
        )


class ParseEnvFileTest(base.BaseTestCase):
    def generate_tempfile(self, file_content=None):
        """
        Generates a temporary file for tests with the content
        of 'file_content' and returns the filename.
        Don't forget to unlink the file with os.unlink() after.
        """
        local_tempfile = tempfile.NamedTemporaryFile(delete=False)
        local_tempfile.write(file_content.encode('UTF-8'))
        local_tempfile.close()
        return local_tempfile.name

    def test_parse_env_file_proper(self):
        env_file = self.generate_tempfile(
            file_content='USER=jdoe\nPASS=secret')
        get_parse_env_file = parse_env_file(env_file)
        self.assertEqual(get_parse_env_file,
                         {'USER': 'jdoe', 'PASS': 'secret'})
        os.unlink(env_file)

    def test_parse_env_file_with_equals_character(self):
        env_file = self.generate_tempfile(
            file_content='USER=jdoe\nPASS=sec==ret')
        get_parse_env_file = parse_env_file(env_file)
        self.assertEqual(get_parse_env_file,
                         {'USER': 'jdoe', 'PASS': 'sec==ret'})
        os.unlink(env_file)

    def test_parse_env_file_commented_line(self):
        env_file = self.generate_tempfile(
            file_content='USER=jdoe\n#PASS=secret')
        get_parse_env_file = parse_env_file((env_file))
        self.assertEqual(get_parse_env_file, {'USER': 'jdoe'})
        os.unlink(env_file)

    def test_parse_env_file_invalid_line(self):
        env_file = self.generate_tempfile(
            file_content='USER jdoe')
        self.assertRaises(
            DockerException, parse_env_file, env_file)
        os.unlink(env_file)


class ParseHostTest(base.BaseTestCase):
    def test_parse_host(self):
        invalid_hosts = [
            '0.0.0.0',
            'tcp://',
            'udp://127.0.0.1',
            'udp://127.0.0.1:2375',
        ]

        valid_hosts = {
            '0.0.0.1:5555': 'http://0.0.0.1:5555',
            ':6666': 'http://127.0.0.1:6666',
            'tcp://:7777': 'http://127.0.0.1:7777',
            'http://:7777': 'http://127.0.0.1:7777',
            'https://kokia.jp:2375': 'https://kokia.jp:2375',
            'unix:///var/run/docker.sock': 'http+unix:///var/run/docker.sock',
            'unix://': 'http+unix://var/run/docker.sock',
            '12.234.45.127:2375/docker/engine': (
                'http://12.234.45.127:2375/docker/engine'
            ),
            'somehost.net:80/service/swarm': (
                'http://somehost.net:80/service/swarm'
            ),
            'npipe:////./pipe/docker_engine': 'npipe:////./pipe/docker_engine',
            '[fd12::82d1]:2375': 'http://[fd12::82d1]:2375',
            'https://[fd12:5672::12aa]:1090': 'https://[fd12:5672::12aa]:1090',
            '[fd12::82d1]:2375/docker/engine': (
                'http://[fd12::82d1]:2375/docker/engine'
            ),
        }

        for host in invalid_hosts:
            with pytest.raises(DockerException):
                parse_host(host, None)

        for host, expected in valid_hosts.items():
            assert parse_host(host, None) == expected

    def test_parse_host_empty_value(self):
        unix_socket = 'http+unix://var/run/docker.sock'
        npipe = 'npipe:////./pipe/docker_engine'

        for val in [None, '']:
            assert parse_host(val, is_win32=False) == unix_socket
            assert parse_host(val, is_win32=True) == npipe

    def test_parse_host_tls(self):
        host_value = 'myhost.docker.net:3348'
        expected_result = 'https://myhost.docker.net:3348'
        assert parse_host(host_value, tls=True) == expected_result

    def test_parse_host_tls_tcp_proto(self):
        host_value = 'tcp://myhost.docker.net:3348'
        expected_result = 'https://myhost.docker.net:3348'
        assert parse_host(host_value, tls=True) == expected_result

    def test_parse_host_trailing_slash(self):
        host_value = 'tcp://myhost.docker.net:2376/'
        expected_result = 'http://myhost.docker.net:2376'
        assert parse_host(host_value) == expected_result


class ParseRepositoryTagTest(base.BaseTestCase):
    sha = 'e3b0c44298fc1c149afbf4c8996fb92427ae41e4649b934ca495991b7852b855'

    def test_index_image_no_tag(self):
        self.assertEqual(
            parse_repository_tag("root"), ("root", None)
        )

    def test_index_image_tag(self):
        self.assertEqual(
            parse_repository_tag("root:tag"), ("root", "tag")
        )

    def test_index_user_image_no_tag(self):
        self.assertEqual(
            parse_repository_tag("user/repo"), ("user/repo", None)
        )

    def test_index_user_image_tag(self):
        self.assertEqual(
            parse_repository_tag("user/repo:tag"), ("user/repo", "tag")
        )

    def test_private_reg_image_no_tag(self):
        self.assertEqual(
            parse_repository_tag("url:5000/repo"), ("url:5000/repo", None)
        )

    def test_private_reg_image_tag(self):
        self.assertEqual(
            parse_repository_tag("url:5000/repo:tag"), ("url:5000/repo", "tag")
        )

    def test_index_image_sha(self):
        self.assertEqual(
            parse_repository_tag("root@sha256:{0}".format(self.sha)),
            ("root", "sha256:{0}".format(self.sha))
        )

    def test_private_reg_image_sha(self):
        self.assertEqual(
            parse_repository_tag("url:5000/repo@sha256:{0}".format(self.sha)),
            ("url:5000/repo", "sha256:{0}".format(self.sha))
        )


class ParseDeviceTest(base.BaseTestCase):
    def test_dict(self):
        devices = parse_devices([{
            'PathOnHost': '/dev/sda1',
            'PathInContainer': '/dev/mnt1',
            'CgroupPermissions': 'r'
        }])
        self.assertEqual(devices[0], {
            'PathOnHost': '/dev/sda1',
            'PathInContainer': '/dev/mnt1',
            'CgroupPermissions': 'r'
        })

    def test_partial_string_definition(self):
        devices = parse_devices(['/dev/sda1'])
        self.assertEqual(devices[0], {
            'PathOnHost': '/dev/sda1',
            'PathInContainer': '/dev/sda1',
            'CgroupPermissions': 'rwm'
        })

    def test_permissionless_string_definition(self):
        devices = parse_devices(['/dev/sda1:/dev/mnt1'])
        self.assertEqual(devices[0], {
            'PathOnHost': '/dev/sda1',
            'PathInContainer': '/dev/mnt1',
            'CgroupPermissions': 'rwm'
        })

    def test_full_string_definition(self):
        devices = parse_devices(['/dev/sda1:/dev/mnt1:r'])
        self.assertEqual(devices[0], {
            'PathOnHost': '/dev/sda1',
            'PathInContainer': '/dev/mnt1',
            'CgroupPermissions': 'r'
        })

    def test_hybrid_list(self):
        devices = parse_devices([
            '/dev/sda1:/dev/mnt1:rw',
            {
                'PathOnHost': '/dev/sda2',
                'PathInContainer': '/dev/mnt2',
                'CgroupPermissions': 'r'
            }
        ])

        self.assertEqual(devices[0], {
            'PathOnHost': '/dev/sda1',
            'PathInContainer': '/dev/mnt1',
            'CgroupPermissions': 'rw'
        })
        self.assertEqual(devices[1], {
            'PathOnHost': '/dev/sda2',
            'PathInContainer': '/dev/mnt2',
            'CgroupPermissions': 'r'
        })


class ParseBytesTest(base.BaseTestCase):
    def test_parse_bytes_valid(self):
        self.assertEqual(parse_bytes("512MB"), 536870912)
        self.assertEqual(parse_bytes("512M"), 536870912)
        self.assertEqual(parse_bytes("512m"), 536870912)

    def test_parse_bytes_invalid(self):
        self.assertRaises(DockerException, parse_bytes, "512MK")
        self.assertRaises(DockerException, parse_bytes, "512L")
        self.assertRaises(DockerException, parse_bytes, "127.0.0.1K")

    def test_parse_bytes_float(self):
        self.assertRaises(DockerException, parse_bytes, "1.5k")

    def test_parse_bytes_maxint(self):
        self.assertEqual(
            parse_bytes("{0}k".format(sys.maxsize)), sys.maxsize * 1024
        )


class UtilsTest(base.BaseTestCase):
    longMessage = True

    def test_convert_filters(self):
        tests = [
            ({'dangling': True}, '{"dangling": ["true"]}'),
            ({'dangling': "true"}, '{"dangling": ["true"]}'),
            ({'exited': 0}, '{"exited": [0]}'),
            ({'exited': [0, 1]}, '{"exited": [0, 1]}'),
        ]

        for filters, expected in tests:
            self.assertEqual(convert_filters(filters), expected)

    def test_decode_json_header(self):
        obj = {'a': 'b', 'c': 1}
        data = None
        if six.PY3:
            data = base64.urlsafe_b64encode(bytes(json.dumps(obj), 'utf-8'))
        else:
            data = base64.urlsafe_b64encode(json.dumps(obj))
        decoded_data = decode_json_header(data)
        self.assertEqual(obj, decoded_data)

    def test_create_ipam_config(self):
        ipam_pool = create_ipam_pool(subnet='192.168.52.0/24',
                                     gateway='192.168.52.254')

        ipam_config = create_ipam_config(pool_configs=[ipam_pool])
        self.assertEqual(ipam_config, {
            'Driver': 'default',
            'Config': [{
                'Subnet': '192.168.52.0/24',
                'Gateway': '192.168.52.254',
                'AuxiliaryAddresses': None,
                'IPRange': None,
            }]
        })


class SplitCommandTest(base.BaseTestCase):
    def test_split_command_with_unicode(self):
        self.assertEqual(split_command(u'echo μμ'), ['echo', 'μμ'])

    @pytest.mark.skipif(six.PY3, reason="shlex doesn't support bytes in py3")
    def test_split_command_with_bytes(self):
        self.assertEqual(split_command('echo μμ'), ['echo', 'μμ'])


class PortsTest(base.BaseTestCase):
    def test_split_port_with_host_ip(self):
        internal_port, external_port = split_port("127.0.0.1:1000:2000")
        self.assertEqual(internal_port, ["2000"])
        self.assertEqual(external_port, [("127.0.0.1", "1000")])

    def test_split_port_with_protocol(self):
        internal_port, external_port = split_port("127.0.0.1:1000:2000/udp")
        self.assertEqual(internal_port, ["2000/udp"])
        self.assertEqual(external_port, [("127.0.0.1", "1000")])

    def test_split_port_with_host_ip_no_port(self):
        internal_port, external_port = split_port("127.0.0.1::2000")
        self.assertEqual(internal_port, ["2000"])
        self.assertEqual(external_port, [("127.0.0.1", None)])

    def test_split_port_range_with_host_ip_no_port(self):
        internal_port, external_port = split_port("127.0.0.1::2000-2001")
        self.assertEqual(internal_port, ["2000", "2001"])
        self.assertEqual(external_port,
                         [("127.0.0.1", None), ("127.0.0.1", None)])

    def test_split_port_with_host_port(self):
        internal_port, external_port = split_port("1000:2000")
        self.assertEqual(internal_port, ["2000"])
        self.assertEqual(external_port, ["1000"])

    def test_split_port_range_with_host_port(self):
        internal_port, external_port = split_port("1000-1001:2000-2001")
        self.assertEqual(internal_port, ["2000", "2001"])
        self.assertEqual(external_port, ["1000", "1001"])

    def test_split_port_no_host_port(self):
        internal_port, external_port = split_port("2000")
        self.assertEqual(internal_port, ["2000"])
        self.assertEqual(external_port, None)

    def test_split_port_range_no_host_port(self):
        internal_port, external_port = split_port("2000-2001")
        self.assertEqual(internal_port, ["2000", "2001"])
        self.assertEqual(external_port, None)

    def test_split_port_range_with_protocol(self):
        internal_port, external_port = split_port(
            "127.0.0.1:1000-1001:2000-2001/udp")
        self.assertEqual(internal_port, ["2000/udp", "2001/udp"])
        self.assertEqual(external_port,
                         [("127.0.0.1", "1000"), ("127.0.0.1", "1001")])

    def test_split_port_invalid(self):
        self.assertRaises(ValueError,
                          lambda: split_port("0.0.0.0:1000:2000:tcp"))

    def test_non_matching_length_port_ranges(self):
        self.assertRaises(
            ValueError,
            lambda: split_port("0.0.0.0:1000-1010:2000-2002/tcp")
        )

    def test_port_and_range_invalid(self):
        self.assertRaises(ValueError,
                          lambda: split_port("0.0.0.0:1000:2000-2002/tcp"))

    def test_port_only_with_colon(self):
        self.assertRaises(ValueError,
                          lambda: split_port(":80"))

    def test_host_only_with_colon(self):
        self.assertRaises(ValueError,
                          lambda: split_port("localhost:"))

    def test_build_port_bindings_with_one_port(self):
        port_bindings = build_port_bindings(["127.0.0.1:1000:1000"])
        self.assertEqual(port_bindings["1000"], [("127.0.0.1", "1000")])

    def test_build_port_bindings_with_matching_internal_ports(self):
        port_bindings = build_port_bindings(
            ["127.0.0.1:1000:1000", "127.0.0.1:2000:1000"])
        self.assertEqual(port_bindings["1000"],
                         [("127.0.0.1", "1000"), ("127.0.0.1", "2000")])

    def test_build_port_bindings_with_nonmatching_internal_ports(self):
        port_bindings = build_port_bindings(
            ["127.0.0.1:1000:1000", "127.0.0.1:2000:2000"])
        self.assertEqual(port_bindings["1000"], [("127.0.0.1", "1000")])
        self.assertEqual(port_bindings["2000"], [("127.0.0.1", "2000")])

    def test_build_port_bindings_with_port_range(self):
        port_bindings = build_port_bindings(["127.0.0.1:1000-1001:1000-1001"])
        self.assertEqual(port_bindings["1000"], [("127.0.0.1", "1000")])
        self.assertEqual(port_bindings["1001"], [("127.0.0.1", "1001")])

    def test_build_port_bindings_with_matching_internal_port_ranges(self):
        port_bindings = build_port_bindings(
            ["127.0.0.1:1000-1001:1000-1001", "127.0.0.1:2000-2001:1000-1001"])
        self.assertEqual(port_bindings["1000"],
                         [("127.0.0.1", "1000"), ("127.0.0.1", "2000")])
        self.assertEqual(port_bindings["1001"],
                         [("127.0.0.1", "1001"), ("127.0.0.1", "2001")])

    def test_build_port_bindings_with_nonmatching_internal_port_ranges(self):
        port_bindings = build_port_bindings(
            ["127.0.0.1:1000:1000", "127.0.0.1:2000:2000"])
        self.assertEqual(port_bindings["1000"], [("127.0.0.1", "1000")])
        self.assertEqual(port_bindings["2000"], [("127.0.0.1", "2000")])


def convert_paths(collection):
    if not IS_WINDOWS_PLATFORM:
        return collection
    return set(map(lambda x: x.replace('/', '\\'), collection))


class ExcludePathsTest(base.BaseTestCase):
    dirs = [
        'foo',
        'foo/bar',
        'bar',
    ]

    files = [
        'Dockerfile',
        'Dockerfile.alt',
        '.dockerignore',
        'a.py',
        'a.go',
        'b.py',
        'cde.py',
        'foo/a.py',
        'foo/b.py',
        'foo/bar/a.py',
        'bar/a.py',
        'foo/Dockerfile3',
    ]

    all_paths = set(dirs + files)

    def setUp(self):
        self.base = make_tree(self.dirs, self.files)

    def tearDown(self):
        shutil.rmtree(self.base)

    def exclude(self, patterns, dockerfile=None):
        return set(exclude_paths(self.base, patterns, dockerfile=dockerfile))

    def test_no_excludes(self):
        assert self.exclude(['']) == convert_paths(self.all_paths)

    def test_no_dupes(self):
        paths = exclude_paths(self.base, ['!a.py'])
        assert sorted(paths) == sorted(set(paths))

    def test_wildcard_exclude(self):
        assert self.exclude(['*']) == set(['Dockerfile', '.dockerignore'])

    def test_exclude_dockerfile_dockerignore(self):
        """
        Even if the .dockerignore file explicitly says to exclude
        Dockerfile and/or .dockerignore, don't exclude them from
        the actual tar file.
        """
        assert self.exclude(['Dockerfile', '.dockerignore']) == convert_paths(
            self.all_paths
        )

    def test_exclude_custom_dockerfile(self):
        """
        If we're using a custom Dockerfile, make sure that's not
        excluded.
        """
        assert self.exclude(['*'], dockerfile='Dockerfile.alt') == \
            set(['Dockerfile.alt', '.dockerignore'])

        assert self.exclude(['*'], dockerfile='foo/Dockerfile3') == \
            set(['foo/Dockerfile3', '.dockerignore'])

    def test_exclude_dockerfile_child(self):
        includes = self.exclude(['foo/'], dockerfile='foo/Dockerfile3')
        assert 'foo/Dockerfile3' in includes
        assert 'foo/a.py' not in includes

    def test_single_filename(self):
        assert self.exclude(['a.py']) == convert_paths(
            self.all_paths - set(['a.py'])
        )

    def test_single_filename_leading_dot_slash(self):
        assert self.exclude(['./a.py']) == convert_paths(
            self.all_paths - set(['a.py'])
        )

    # As odd as it sounds, a filename pattern with a trailing slash on the
    # end *will* result in that file being excluded.
    def test_single_filename_trailing_slash(self):
        assert self.exclude(['a.py/']) == convert_paths(
            self.all_paths - set(['a.py'])
        )

    def test_wildcard_filename_start(self):
        assert self.exclude(['*.py']) == convert_paths(
            self.all_paths - set(['a.py', 'b.py', 'cde.py'])
        )

    def test_wildcard_with_exception(self):
        assert self.exclude(['*.py', '!b.py']) == convert_paths(
            self.all_paths - set(['a.py', 'cde.py'])
        )

    def test_wildcard_with_wildcard_exception(self):
        assert self.exclude(['*.*', '!*.go']) == convert_paths(
            self.all_paths - set([
                'a.py', 'b.py', 'cde.py', 'Dockerfile.alt',
            ])
        )

    def test_wildcard_filename_end(self):
        assert self.exclude(['a.*']) == convert_paths(
            self.all_paths - set(['a.py', 'a.go'])
        )

    def test_question_mark(self):
        assert self.exclude(['?.py']) == convert_paths(
            self.all_paths - set(['a.py', 'b.py'])
        )

    def test_single_subdir_single_filename(self):
        assert self.exclude(['foo/a.py']) == convert_paths(
            self.all_paths - set(['foo/a.py'])
        )

    def test_single_subdir_with_path_traversal(self):
        assert self.exclude(['foo/whoops/../a.py']) == convert_paths(
            self.all_paths - set(['foo/a.py'])
        )

    def test_single_subdir_wildcard_filename(self):
        assert self.exclude(['foo/*.py']) == convert_paths(
            self.all_paths - set(['foo/a.py', 'foo/b.py'])
        )

    def test_wildcard_subdir_single_filename(self):
        assert self.exclude(['*/a.py']) == convert_paths(
            self.all_paths - set(['foo/a.py', 'bar/a.py'])
        )

    def test_wildcard_subdir_wildcard_filename(self):
        assert self.exclude(['*/*.py']) == convert_paths(
            self.all_paths - set(['foo/a.py', 'foo/b.py', 'bar/a.py'])
        )

    def test_directory(self):
        assert self.exclude(['foo']) == convert_paths(
            self.all_paths - set([
                'foo', 'foo/a.py', 'foo/b.py', 'foo/bar', 'foo/bar/a.py',
                'foo/Dockerfile3'
            ])
        )

    def test_directory_with_trailing_slash(self):
        assert self.exclude(['foo']) == convert_paths(
            self.all_paths - set([
                'foo', 'foo/a.py', 'foo/b.py',
                'foo/bar', 'foo/bar/a.py', 'foo/Dockerfile3'
            ])
        )

    def test_directory_with_single_exception(self):
        assert self.exclude(['foo', '!foo/bar/a.py']) == convert_paths(
            self.all_paths - set([
                'foo/a.py', 'foo/b.py', 'foo', 'foo/bar',
                'foo/Dockerfile3'
            ])
        )

    def test_directory_with_subdir_exception(self):
        assert self.exclude(['foo', '!foo/bar']) == convert_paths(
            self.all_paths - set([
                'foo/a.py', 'foo/b.py', 'foo', 'foo/Dockerfile3'
            ])
        )

    def test_directory_with_wildcard_exception(self):
        assert self.exclude(['foo', '!foo/*.py']) == convert_paths(
            self.all_paths - set([
                'foo/bar', 'foo/bar/a.py', 'foo', 'foo/Dockerfile3'
            ])
        )

    def test_subdirectory(self):
        assert self.exclude(['foo/bar']) == convert_paths(
            self.all_paths - set(['foo/bar', 'foo/bar/a.py'])
        )


class TarTest(base.Cleanup, base.BaseTestCase):
    def test_tar_with_excludes(self):
        dirs = [
            'foo',
            'foo/bar',
            'bar',
        ]

        files = [
            'Dockerfile',
            'Dockerfile.alt',
            '.dockerignore',
            'a.py',
            'a.go',
            'b.py',
            'cde.py',
            'foo/a.py',
            'foo/b.py',
            'foo/bar/a.py',
            'bar/a.py',
        ]

        exclude = [
            '*.py',
            '!b.py',
            '!a.go',
            'foo',
            'Dockerfile*',
            '.dockerignore',
        ]

        expected_names = set([
            'Dockerfile',
            '.dockerignore',
            'a.go',
            'b.py',
            'bar',
            'bar/a.py',
        ])

        base = make_tree(dirs, files)
        self.addCleanup(shutil.rmtree, base)

        with tar(base, exclude=exclude) as archive:
            tar_data = tarfile.open(fileobj=archive)
            assert sorted(tar_data.getnames()) == sorted(expected_names)

    def test_tar_with_empty_directory(self):
        base = tempfile.mkdtemp()
        self.addCleanup(shutil.rmtree, base)
        for d in ['foo', 'bar']:
            os.makedirs(os.path.join(base, d))
        with tar(base) as archive:
            tar_data = tarfile.open(fileobj=archive)
            self.assertEqual(sorted(tar_data.getnames()), ['bar', 'foo'])

    @pytest.mark.skipif(IS_WINDOWS_PLATFORM, reason='No symlinks on Windows')
    def test_tar_with_file_symlinks(self):
        base = tempfile.mkdtemp()
        self.addCleanup(shutil.rmtree, base)
        with open(os.path.join(base, 'foo'), 'w') as f:
            f.write("content")
        os.makedirs(os.path.join(base, 'bar'))
        os.symlink('../foo', os.path.join(base, 'bar/foo'))
        with tar(base) as archive:
            tar_data = tarfile.open(fileobj=archive)
            self.assertEqual(
                sorted(tar_data.getnames()), ['bar', 'bar/foo', 'foo']
            )

    @pytest.mark.skipif(IS_WINDOWS_PLATFORM, reason='No symlinks on Windows')
    def test_tar_with_directory_symlinks(self):
        base = tempfile.mkdtemp()
        self.addCleanup(shutil.rmtree, base)
        for d in ['foo', 'bar']:
            os.makedirs(os.path.join(base, d))
        os.symlink('../foo', os.path.join(base, 'bar/foo'))
        with tar(base) as archive:
            tar_data = tarfile.open(fileobj=archive)
            self.assertEqual(
                sorted(tar_data.getnames()), ['bar', 'bar/foo', 'foo']
            )


<<<<<<< HEAD
class RangePortsTest(base.BaseTestCase):
    def test_parse_range_ports_single(self):
        binding_start_port, binding_end_port, binding_ports_count \
            = parse_range_ports("5000")
        self.assertEqual(binding_start_port, 5000)
        self.assertEqual(binding_end_port, 5000)
        self.assertEqual(binding_ports_count, 1)

    def test_parse_range_ports_range(self):
        ports_count = 31250-31230+1
        binding_start_port, binding_end_port, binding_ports_count = \
            parse_range_ports("31230-31250")
        self.assertEqual(binding_start_port, 31230)
        self.assertEqual(binding_end_port, 31250)
        self.assertEqual(binding_ports_count, ports_count)

    def test_update_for_range_ports_single(self):
        key = "5000/tcp"
        host_port_bindings = [{'HostIp': '192.168.0.100', 'HostPort': '5000'}]
        port_bindings = update_for_range_ports(key, host_port_bindings)
        self.assertEqual(len(port_bindings), 1)
        self.assertEqual(port_bindings[key], host_port_bindings)

    def test_update_for_range_ports_range(self):
        key = "31230-31250/udp"
        ports_count = 31250-31230+1
        host_port_bindings = [
            {'HostIp': '192.168.0.100', 'HostPort': '31230-31250'}]
        port_bindings = update_for_range_ports(key, host_port_bindings)
        self.assertEqual(len(port_bindings), ports_count)
        for i in range(ports_count):
            cur_port = 31230+i
            one_key = '{0}/udp'.format(cur_port)
            one_port_bindings = [
                {
                    'HostIp': '192.168.0.100',
                    'HostPort': '{0}'.format(cur_port)
                }]
            self.assertEqual(port_bindings[one_key], one_port_bindings)

    def test_update_for_range_ports_range_and_multihost(self):
        key = "31230-31250/udp"
        ports_count = 31250-31230+1
        host_port_bindings = [
            {
                'HostIp': '192.168.0.100',
                'HostPort': '31230-31250'
            },
            {
                'HostIp': '192.168.0.101',
                'HostPort': '31230-31250'
            }]
        port_bindings = update_for_range_ports(key, host_port_bindings)
        self.assertEqual(len(port_bindings), ports_count)
        for i in range(ports_count):
            cur_port = 31230+i
            one_key = '{0}/udp'.format(cur_port)
            one_port_bindings = [
                {
                    'HostIp': '192.168.0.100',
                    'HostPort': '{0}'.format(cur_port)
                },
                {
                    'HostIp': '192.168.0.101',
                    'HostPort': '{0}'.format(cur_port)
                }]
            self.assertEqual(port_bindings[one_key], one_port_bindings)
=======
class FormatEnvironmentTest(base.BaseTestCase):
    def test_format_env_binary_unicode_value(self):
        env_dict = {
            'ARTIST_NAME': b'\xec\x86\xa1\xec\xa7\x80\xec\x9d\x80'
        }
        assert format_environment(env_dict) == [u'ARTIST_NAME=송지은']

    def test_format_env_no_value(self):
        env_dict = {
            'FOO': None,
            'BAR': '',
        }
        assert sorted(format_environment(env_dict)) == ['BAR=', 'FOO']
>>>>>>> c7dabbfa
<|MERGE_RESOLUTION|>--- conflicted
+++ resolved
@@ -22,11 +22,7 @@
     create_host_config, Ulimit, LogConfig, parse_bytes, parse_env_file,
     exclude_paths, convert_volume_binds, decode_json_header, tar,
     split_command, create_ipam_config, create_ipam_pool, parse_devices,
-<<<<<<< HEAD
     update_headers, update_for_range_ports, parse_range_ports,
-=======
-    update_headers
->>>>>>> c7dabbfa
 )
 
 from docker.utils.ports import build_port_bindings, split_port
@@ -1087,7 +1083,21 @@
             )
 
 
-<<<<<<< HEAD
+class FormatEnvironmentTest(base.BaseTestCase):
+    def test_format_env_binary_unicode_value(self):
+        env_dict = {
+            'ARTIST_NAME': b'\xec\x86\xa1\xec\xa7\x80\xec\x9d\x80'
+        }
+        assert format_environment(env_dict) == [u'ARTIST_NAME=송지은']
+
+    def test_format_env_no_value(self):
+        env_dict = {
+            'FOO': None,
+            'BAR': '',
+        }
+        assert sorted(format_environment(env_dict)) == ['BAR=', 'FOO']
+
+
 class RangePortsTest(base.BaseTestCase):
     def test_parse_range_ports_single(self):
         binding_start_port, binding_end_port, binding_ports_count \
@@ -1154,19 +1164,4 @@
                     'HostIp': '192.168.0.101',
                     'HostPort': '{0}'.format(cur_port)
                 }]
-            self.assertEqual(port_bindings[one_key], one_port_bindings)
-=======
-class FormatEnvironmentTest(base.BaseTestCase):
-    def test_format_env_binary_unicode_value(self):
-        env_dict = {
-            'ARTIST_NAME': b'\xec\x86\xa1\xec\xa7\x80\xec\x9d\x80'
-        }
-        assert format_environment(env_dict) == [u'ARTIST_NAME=송지은']
-
-    def test_format_env_no_value(self):
-        env_dict = {
-            'FOO': None,
-            'BAR': '',
-        }
-        assert sorted(format_environment(env_dict)) == ['BAR=', 'FOO']
->>>>>>> c7dabbfa
+            self.assertEqual(port_bindings[one_key], one_port_bindings)