--- conflicted
+++ resolved
@@ -20,11 +20,7 @@
     create_host_config, Ulimit, LogConfig, parse_bytes, parse_env_file,
     exclude_paths, convert_volume_binds, decode_json_header, tar,
     split_command, create_ipam_config, create_ipam_pool, parse_devices,
-<<<<<<< HEAD
-    update_for_range_ports, parse_range_ports,
-=======
-    update_headers,
->>>>>>> 008730c6
+    update_headers, update_for_range_ports, parse_range_ports,
 )
 
 from docker.utils.ports import build_port_bindings, split_port
