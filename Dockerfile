ARG PYTHON_VERSION=3.10

FROM python:${PYTHON_VERSION}

WORKDIR /src

COPY requirements.txt /src/requirements.txt
RUN pip install --no-cache-dir -r requirements.txt

COPY test-requirements.txt /src/test-requirements.txt
RUN pip install --no-cache-dir -r test-requirements.txt

<<<<<<< HEAD
COPY . .
ARG SETUPTOOLS_SCM_PRETEND_VERSION_DOCKER
RUN pip install .
=======
COPY . /src
RUN pip install --no-cache-dir .
>>>>>>> 3ee3a248
<|MERGE_RESOLUTION|>--- conflicted
+++ resolved
@@ -10,11 +10,6 @@
 COPY test-requirements.txt /src/test-requirements.txt
 RUN pip install --no-cache-dir -r test-requirements.txt
 
-<<<<<<< HEAD
 COPY . .
 ARG SETUPTOOLS_SCM_PRETEND_VERSION_DOCKER
-RUN pip install .
-=======
-COPY . /src
-RUN pip install --no-cache-dir .
->>>>>>> 3ee3a248
+RUN pip install --no-cache-dir .