import logging
import os

from .. import auth, errors, utils
from ..constants import DEFAULT_DATA_CHUNK_SIZE

log = logging.getLogger(__name__)


class ImageApiMixin:

    @utils.check_resource('image')
    def get_image(self, image, chunk_size=DEFAULT_DATA_CHUNK_SIZE):
        """
        Get a tarball of an image. Similar to the ``docker save`` command.

        Args:
            image (str): Image name to get
            chunk_size (int): The number of bytes returned by each iteration
                of the generator. If ``None``, data will be streamed as it is
                received. Default: 2 MB

        Returns:
            (generator): A stream of raw archive data.

        Raises:
            :py:class:`docker.errors.APIError`
                If the server returns an error.

        Example:

            >>> image = client.api.get_image("busybox:latest")
            >>> f = open('/tmp/busybox-latest.tar', 'wb')
            >>> for chunk in image:
            >>>   f.write(chunk)
            >>> f.close()
        """
        res = self._get(self._url("/images/{0}/get", image), stream=True)
        return self._stream_raw_result(res, chunk_size, False)

    @utils.check_resource('image')
    def history(self, image):
        """
        Show the history of an image.

        Args:
            image (str): The image to show history for

        Returns:
            (str): The history of the image

        Raises:
            :py:class:`docker.errors.APIError`
                If the server returns an error.
        """
        res = self._get(self._url("/images/{0}/history", image))
        return self._result(res, True)

    def images(self, name=None, quiet=False, all=False, filters=None):
        """
        List images. Similar to the ``docker images`` command.

        Args:
            name (str): Only show images belonging to the repository ``name``
            quiet (bool): Only return numeric IDs as a list.
            all (bool): Show intermediate image layers. By default, these are
                filtered out.
            filters (dict): Filters to be processed on the image list.
                Available filters:
                - ``dangling`` (bool)
                - `label` (str|list): format either ``"key"``, ``"key=value"``
                    or a list of such.

        Returns:
            (dict or list): A list if ``quiet=True``, otherwise a dict.

        Raises:
            :py:class:`docker.errors.APIError`
                If the server returns an error.
        """
        params = {
            'only_ids': 1 if quiet else 0,
            'all': 1 if all else 0,
        }
        if name:
            if utils.version_lt(self._version, '1.25'):
                # only use "filter" on API 1.24 and under, as it is deprecated
                params['filter'] = name
            else:
                if filters:
                    filters['reference'] = name
                else:
                    filters = {'reference': name}
        if filters:
            params['filters'] = utils.convert_filters(filters)
        res = self._result(self._get(self._url("/images/json"), params=params),
                           True)
        if quiet:
            return [x['Id'] for x in res]
        return res

    def import_image(self, src=None, repository=None, tag=None, image=None,
                     changes=None, stream_src=False):
        """
        Import an image. Similar to the ``docker import`` command.

        If ``src`` is a string or unicode string, it will first be treated as a
        path to a tarball on the local system. If there is an error reading
        from that file, ``src`` will be treated as a URL instead to fetch the
        image from. You can also pass an open file handle as ``src``, in which
        case the data will be read from that file.

        If ``src`` is unset but ``image`` is set, the ``image`` parameter will
        be taken as the name of an existing image to import from.

        Args:
            src (str or file): Path to tarfile, URL, or file-like object
            repository (str): The repository to create
            tag (str): The tag to apply
            image (str): Use another image like the ``FROM`` Dockerfile
                parameter
        """
        if not (src or image):
            raise errors.DockerException(
                'Must specify src or image to import from'
            )
        u = self._url('/images/create')

        params = _import_image_params(
            repository, tag, image,
            src=(src if isinstance(src, str) else None),
            changes=changes
        )
        headers = {'Content-Type': 'application/tar'}

        if image or params.get('fromSrc') != '-':  # from image or URL
            return self._result(
                self._post(u, data=None, params=params)
            )
        elif isinstance(src, str):  # from file path
            with open(src, 'rb') as f:
                return self._result(
                    self._post(
                        u, data=f, params=params, headers=headers, timeout=None
                    )
                )
        else:  # from raw data
            if stream_src:
                headers['Transfer-Encoding'] = 'chunked'
            return self._result(
                self._post(u, data=src, params=params, headers=headers)
            )

    def import_image_from_data(self, data, repository=None, tag=None,
                               changes=None):
        """
        Like :py:meth:`~docker.api.image.ImageApiMixin.import_image`, but
        allows importing in-memory bytes data.

        Args:
            data (bytes collection): Bytes collection containing valid tar data
            repository (str): The repository to create
            tag (str): The tag to apply
        """

        u = self._url('/images/create')
        params = _import_image_params(
            repository, tag, src='-', changes=changes
        )
        headers = {'Content-Type': 'application/tar'}
        return self._result(
            self._post(
                u, data=data, params=params, headers=headers, timeout=None
            )
        )

    def import_image_from_file(self, filename, repository=None, tag=None,
                               changes=None):
        """
        Like :py:meth:`~docker.api.image.ImageApiMixin.import_image`, but only
        supports importing from a tar file on disk.

        Args:
            filename (str): Full path to a tar file.
            repository (str): The repository to create
            tag (str): The tag to apply

        Raises:
            IOError: File does not exist.
        """

        return self.import_image(
            src=filename, repository=repository, tag=tag, changes=changes
        )

    def import_image_from_stream(self, stream, repository=None, tag=None,
                                 changes=None):
        return self.import_image(
            src=stream, stream_src=True, repository=repository, tag=tag,
            changes=changes
        )

    def import_image_from_url(self, url, repository=None, tag=None,
                              changes=None):
        """
        Like :py:meth:`~docker.api.image.ImageApiMixin.import_image`, but only
        supports importing from a URL.

        Args:
            url (str): A URL pointing to a tar file.
            repository (str): The repository to create
            tag (str): The tag to apply
        """
        return self.import_image(
            src=url, repository=repository, tag=tag, changes=changes
        )

    def import_image_from_image(self, image, repository=None, tag=None,
                                changes=None):
        """
        Like :py:meth:`~docker.api.image.ImageApiMixin.import_image`, but only
        supports importing from another image, like the ``FROM`` Dockerfile
        parameter.

        Args:
            image (str): Image name to import from
            repository (str): The repository to create
            tag (str): The tag to apply
        """
        return self.import_image(
            image=image, repository=repository, tag=tag, changes=changes
        )

    @utils.check_resource('image')
    def inspect_image(self, image):
        """
        Get detailed information about an image. Similar to the ``docker
        inspect`` command, but only for images.

        Args:
            image (str): The image to inspect

        Returns:
            (dict): Similar to the output of ``docker inspect``, but as a
        single dict

        Raises:
            :py:class:`docker.errors.APIError`
                If the server returns an error.
        """
        return self._result(
            self._get(self._url("/images/{0}/json", image)), True
        )

    @utils.minimum_version('1.30')
    @utils.check_resource('image')
    def inspect_distribution(self, image, auth_config=None):
        """
        Get image digest and platform information by contacting the registry.

        Args:
            image (str): The image name to inspect
            auth_config (dict): Override the credentials that are found in the
                config for this request.  ``auth_config`` should contain the
                ``username`` and ``password`` keys to be valid.

        Returns:
            (dict): A dict containing distribution data

        Raises:
            :py:class:`docker.errors.APIError`
                If the server returns an error.
        """
        registry, _ = auth.resolve_repository_name(image)

        headers = {}
        if auth_config is None:
            header = auth.get_config_header(self, registry)
            if header:
                headers['X-Registry-Auth'] = header
        else:
            log.debug('Sending supplied auth config')
            headers['X-Registry-Auth'] = auth.encode_header(auth_config)

        url = self._url("/distribution/{0}/json", image)

        return self._result(
            self._get(url, headers=headers), True
        )

    def load_image(self, data, quiet=None):
        """
        Load an image that was previously saved using
        :py:meth:`~docker.api.image.ImageApiMixin.get_image` (or ``docker
        save``). Similar to ``docker load``.

        Args:
            data (binary): Image data to be loaded.
            quiet (boolean): Suppress progress details in response.

        Returns:
            (generator): Progress output as JSON objects. Only available for
                         API version >= 1.23

        Raises:
            :py:class:`docker.errors.APIError`
                If the server returns an error.
        """
        params = {}

        if quiet is not None:
            if utils.version_lt(self._version, '1.23'):
                raise errors.InvalidVersion(
                    'quiet is not supported in API version < 1.23'
                )
            params['quiet'] = quiet

        res = self._post(
            self._url("/images/load"), data=data, params=params, stream=True
        )
        if utils.version_gte(self._version, '1.23'):
            return self._stream_helper(res, decode=True)

        self._raise_for_status(res)

    @utils.minimum_version('1.25')
    def prune_images(self, filters=None):
        """
        Delete unused images

        Args:
            filters (dict): Filters to process on the prune list.
                Available filters:
                - dangling (bool):  When set to true (or 1), prune only
                unused and untagged images.

        Returns:
            (dict): A dict containing a list of deleted image IDs and
                the amount of disk space reclaimed in bytes.

        Raises:
            :py:class:`docker.errors.APIError`
                If the server returns an error.
        """
        url = self._url("/images/prune")
        params = {}
        if filters is not None:
            params['filters'] = utils.convert_filters(filters)
        return self._result(self._post(url, params=params), True)

    def pull(self, repository, tag=None, stream=False, auth_config=None,
             decode=False, platform=None, all_tags=False):
        """
        Pulls an image. Similar to the ``docker pull`` command.

        Args:
            repository (str): The repository to pull
            tag (str): The tag to pull. If ``tag`` is ``None`` or empty, it
                is set to ``latest``.
            stream (bool): Stream the output as a generator. Make sure to
                consume the generator, otherwise pull might get cancelled.
            auth_config (dict): Override the credentials that are found in the
                config for this request.  ``auth_config`` should contain the
                ``username`` and ``password`` keys to be valid.
            decode (bool): Decode the JSON data from the server into dicts.
                Only applies with ``stream=True``
            platform (str): Platform in the format ``os[/arch[/variant]]``
            all_tags (bool): Pull all image tags, the ``tag`` parameter is
                ignored.

        Returns:
            (generator or str): The output

        Raises:
            :py:class:`docker.errors.APIError`
                If the server returns an error.

        Example:

<<<<<<< HEAD
            >>> for line in client.api.pull(
                'busybox',
                stream=True,
                decode=True
            ):
=======
            >>> resp = client.api.pull('busybox', stream=True, decode=True)
            ... for line in resp:
>>>>>>> b9ca58a5
            ...     print(json.dumps(line, indent=4))
            {
                "status": "Pulling image (latest) from busybox",
                "progressDetail": {},
                "id": "e72ac664f4f0"
            }
            {
                "status": "Pulling image (latest) from busybox, endpoint: ...",
                "progressDetail": {},
                "id": "e72ac664f4f0"
            }

        """
        repository, image_tag = utils.parse_repository_tag(repository)
        tag = tag or image_tag or 'latest'

        if all_tags:
            tag = None

        registry, repo_name = auth.resolve_repository_name(repository)

        params = {
            'tag': tag,
            'fromImage': repository
        }
        headers = {}

        if auth_config is None:
            header = auth.get_config_header(self, registry)
            if header:
                headers['X-Registry-Auth'] = header
        else:
            log.debug('Sending supplied auth config')
            headers['X-Registry-Auth'] = auth.encode_header(auth_config)

        if platform is not None:
            if utils.version_lt(self._version, '1.32'):
                raise errors.InvalidVersion(
                    'platform was only introduced in API version 1.32'
                )
            params['platform'] = platform

        response = self._post(
            self._url('/images/create'), params=params, headers=headers,
            stream=stream, timeout=None
        )

        self._raise_for_status(response)

        if stream:
            return self._stream_helper(response, decode=decode)

        return self._result(response)

    def push(self, repository, tag=None, stream=False, auth_config=None,
             decode=False):
        """
        Push an image or a repository to the registry. Similar to the ``docker
        push`` command.

        Args:
            repository (str): The repository to push to
            tag (str): An optional tag to push
            stream (bool): Stream the output as a blocking generator
            auth_config (dict): Override the credentials that are found in the
                config for this request.  ``auth_config`` should contain the
                ``username`` and ``password`` keys to be valid.
            decode (bool): Decode the JSON data from the server into dicts.
                Only applies with ``stream=True``

        Returns:
            (generator or str): The output from the server.

        Raises:
            :py:class:`docker.errors.APIError`
                If the server returns an error.

        Example:
<<<<<<< HEAD
            >>> for line in client.api.push(
                    'yourname/app',
                    stream=True,
                    decode=True):
=======
            >>> resp = client.api.push(
            ...     'yourname/app',
            ...     stream=True,
            ...     decode=True,
            ... )
            ... for line in resp:
>>>>>>> b9ca58a5
            ...   print(line)
            {'status': 'Pushing repository yourname/app (1 tags)'}
            {'status': 'Pushing','progressDetail': {}, 'id': '511136ea3c5a'}
            {'status': 'Image already pushed, skipping', 'progressDetail':{},
             'id': '511136ea3c5a'}
            ...

        """
        if not tag:
            repository, tag = utils.parse_repository_tag(repository)
        registry, repo_name = auth.resolve_repository_name(repository)
        u = self._url("/images/{0}/push", repository)
        params = {
            'tag': tag
        }
        headers = {}

        if auth_config is None:
            header = auth.get_config_header(self, registry)
            if header:
                headers['X-Registry-Auth'] = header
        else:
            log.debug('Sending supplied auth config')
            headers['X-Registry-Auth'] = auth.encode_header(auth_config)

        response = self._post_json(
            u, None, headers=headers, stream=stream, params=params
        )

        self._raise_for_status(response)

        if stream:
            return self._stream_helper(response, decode=decode)

        return self._result(response)

    @utils.check_resource('image')
    def remove_image(self, image, force=False, noprune=False):
        """
        Remove an image. Similar to the ``docker rmi`` command.

        Args:
            image (str): The image to remove
            force (bool): Force removal of the image
            noprune (bool): Do not delete untagged parents
        """
        params = {'force': force, 'noprune': noprune}
        res = self._delete(self._url("/images/{0}", image), params=params)
        return self._result(res, True)

    def search(self, term, limit=None):
        """
        Search for images on Docker Hub. Similar to the ``docker search``
        command.

        Args:
            term (str): A term to search for.
            limit (int): The maximum number of results to return.

        Returns:
            (list of dicts): The response of the search.

        Raises:
            :py:class:`docker.errors.APIError`
                If the server returns an error.
        """
        params = {'term': term}
        if limit is not None:
            params['limit'] = limit

        return self._result(
            self._get(self._url("/images/search"), params=params),
            True
        )

    @utils.check_resource('image')
    def tag(self, image, repository, tag=None, force=False):
        """
        Tag an image into a repository. Similar to the ``docker tag`` command.

        Args:
            image (str): The image to tag
            repository (str): The repository to set for the tag
            tag (str): The tag name
            force (bool): Force

        Returns:
            (bool): ``True`` if successful

        Raises:
            :py:class:`docker.errors.APIError`
                If the server returns an error.

        Example:

            >>> client.api.tag('ubuntu', 'localhost:5000/ubuntu', 'latest',
                           force=True)
        """
        params = {
            'tag': tag,
            'repo': repository,
            'force': 1 if force else 0
        }
        url = self._url("/images/{0}/tag", image)
        res = self._post(url, params=params)
        self._raise_for_status(res)
        return res.status_code == 201


def is_file(src):
    try:
        return (
            isinstance(src, str) and
            os.path.isfile(src)
        )
    except TypeError:  # a data string will make isfile() raise a TypeError
        return False


def _import_image_params(repo, tag, image=None, src=None,
                         changes=None):
    params = {
        'repo': repo,
        'tag': tag,
    }
    if image:
        params['fromImage'] = image
    elif src and not is_file(src):
        params['fromSrc'] = src
    else:
        params['fromSrc'] = '-'

    if changes:
        params['changes'] = changes

    return params<|MERGE_RESOLUTION|>--- conflicted
+++ resolved
@@ -377,16 +377,8 @@
 
         Example:
 
-<<<<<<< HEAD
-            >>> for line in client.api.pull(
-                'busybox',
-                stream=True,
-                decode=True
-            ):
-=======
             >>> resp = client.api.pull('busybox', stream=True, decode=True)
             ... for line in resp:
->>>>>>> b9ca58a5
             ...     print(json.dumps(line, indent=4))
             {
                 "status": "Pulling image (latest) from busybox",
@@ -465,19 +457,12 @@
                 If the server returns an error.
 
         Example:
-<<<<<<< HEAD
-            >>> for line in client.api.push(
-                    'yourname/app',
-                    stream=True,
-                    decode=True):
-=======
             >>> resp = client.api.push(
             ...     'yourname/app',
             ...     stream=True,
             ...     decode=True,
             ... )
             ... for line in resp:
->>>>>>> b9ca58a5
             ...   print(line)
             {'status': 'Pushing repository yourname/app (1 tags)'}
             {'status': 'Pushing','progressDetail': {}, 'id': '511136ea3c5a'}
