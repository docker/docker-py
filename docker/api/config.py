import base64

from .. import utils


<<<<<<< HEAD
class ConfigApiMixin(object):
    # TODO: The templating field is only available starting from API v 1.37
=======
class ConfigApiMixin:
>>>>>>> b8258679
    @utils.minimum_version('1.30')
    def create_config(self, name, data, labels=None, templating=None):
        """
            Create a config

            Args:
                name (string): Name of the config
                data (bytes): Config data to be stored
                labels (dict): A mapping of labels to assign to the config
                templating (dict): dictionary containing the name of the
                                   templating driver to be used expressed as
                                   { name: <templating_driver_name>}

            Returns (dict): ID of the newly created config
        """
        if not isinstance(data, bytes):
            data = data.encode('utf-8')

        data = base64.b64encode(data)
        data = data.decode('ascii')
        body = {
            'Data': data,
            'Name': name,
            'Labels': labels,
            'Templating': templating
        }

        url = self._url('/configs/create')
        return self._result(
            self._post_json(url, data=body), True
        )

    @utils.minimum_version('1.30')
    @utils.check_resource('id')
    def inspect_config(self, id):
        """
            Retrieve config metadata

            Args:
                id (string): Full ID of the config to inspect

            Returns (dict): A dictionary of metadata

            Raises:
                :py:class:`docker.errors.NotFound`
                    if no config with that ID exists
        """
        url = self._url('/configs/{0}', id)
        return self._result(self._get(url), True)

    @utils.minimum_version('1.30')
    @utils.check_resource('id')
    def remove_config(self, id):
        """
            Remove a config

            Args:
                id (string): Full ID of the config to remove

            Returns (boolean): True if successful

            Raises:
                :py:class:`docker.errors.NotFound`
                    if no config with that ID exists
        """
        url = self._url('/configs/{0}', id)
        res = self._delete(url)
        self._raise_for_status(res)
        return True

    @utils.minimum_version('1.30')
    def configs(self, filters=None):
        """
            List configs

            Args:
                filters (dict): A map of filters to process on the configs
                list. Available filters: ``names``

            Returns (list): A list of configs
        """
        url = self._url('/configs')
        params = {}
        if filters:
            params['filters'] = utils.convert_filters(filters)
        return self._result(self._get(url, params=params), True)<|MERGE_RESOLUTION|>--- conflicted
+++ resolved
@@ -3,12 +3,7 @@
 from .. import utils
 
 
-<<<<<<< HEAD
-class ConfigApiMixin(object):
-    # TODO: The templating field is only available starting from API v 1.37
-=======
 class ConfigApiMixin:
->>>>>>> b8258679
     @utils.minimum_version('1.30')
     def create_config(self, name, data, labels=None, templating=None):
         """
