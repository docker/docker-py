--- conflicted
+++ resolved
@@ -233,13 +233,9 @@
             ipv6_address (str): The IP address of this container on the
                 network, using the IPv6 protocol. Defaults to ``None``.
             link_local_ips (:py:class:`list`): A list of link-local
-<<<<<<< HEAD
-            (IPv4/IPv6) addresses.
+                (IPv4/IPv6) addresses.
             mac_address (str): The MAC address of this container on the
                 network. Defaults to ``None``.
-=======
-                (IPv4/IPv6) addresses.
->>>>>>> 28c9100a
         """
         data = {
             "Container": container,
