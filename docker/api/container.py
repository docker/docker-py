--- conflicted
+++ resolved
@@ -256,16 +256,9 @@
 
         .. code-block:: python
 
-<<<<<<< HEAD
-            client.api.create_host_config(port_bindings={1111: (
-                '127.0.0.1',
-                4567
-            )})
-=======
             client.api.create_host_config(
                 port_bindings={1111: ('127.0.0.1', 4567)}
             )
->>>>>>> b9ca58a5
 
         Or without host port assignment:
 
@@ -589,16 +582,10 @@
         Example:
 
             >>> client.api.create_host_config(
-<<<<<<< HEAD
-                    privileged=True,
-                    cap_drop=['MKNOD'],
-                    volumes_from=['nostalgic_newton'])
-=======
             ...     privileged=True,
             ...     cap_drop=['MKNOD'],
             ...     volumes_from=['nostalgic_newton'],
             ... )
->>>>>>> b9ca58a5
             {'CapDrop': ['MKNOD'], 'LxcConf': None, 'Privileged': True,
             'VolumesFrom': ['nostalgic_newton'], 'PublishAllPorts': False}
 
