--- conflicted
+++ resolved
@@ -619,14 +619,9 @@
                        blkio_weight_device=None, device_read_bps=None,
                        device_write_bps=None, device_read_iops=None,
                        device_write_iops=None, oom_kill_disable=False,
-<<<<<<< HEAD
                        shm_size=None, sysctls=None, version=None, tmpfs=None,
                        oom_score_adj=None, dns_opt=None, cpu_shares=None,
-                       cpuset_cpus=None):
-=======
-                       shm_size=None, version=None, tmpfs=None,
-                       oom_score_adj=None, userns_mode=None):
->>>>>>> b5d3556b
+                       cpuset_cpus=None, userns_mode=None):
 
     host_config = {}
 
