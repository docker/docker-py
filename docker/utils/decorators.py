--- conflicted
+++ resolved
@@ -5,17 +5,6 @@
 
 
 def check_resource(f):
-<<<<<<< HEAD
-    def wrapped(resource_id=None, *args, **kwargs):
-        if resource_id is None and (
-            kwargs.get('container') is None and kwargs.get('image') is None
-        ):
-            raise docker.errors.NullResource(
-                'image or container param is None'
-            )
-        return f(resource_id, *args, **kwargs)
-    return wrapped
-=======
     @functools.wraps(f)
     def wrapped(self, resource_id=None, *args, **kwargs):
         if resource_id is None:
@@ -56,5 +45,4 @@
             else:
                 kwargs['headers'].update(self._auth_configs['HttpHeaders'])
         return f(self, *args, **kwargs)
-    return inner
->>>>>>> fdd11870
+    return inner