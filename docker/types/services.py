--- conflicted
+++ resolved
@@ -1,7 +1,7 @@
 import six
 
 from .. import errors
-from ..utils import split_command
+from ..utils import format_environment, split_command
 
 
 class TaskTemplate(dict):
@@ -74,12 +74,6 @@
     """
     def __init__(self, image, command=None, args=None, env=None, workdir=None,
                  user=None, labels=None, mounts=None, stop_grace_period=None):
-<<<<<<< HEAD
-=======
-        from ..utils import split_command  # FIXME: circular import
-        from ..utils import format_environment  # FIXME: circular import
-
->>>>>>> cb967ef6
         self['Image'] = image
 
         if isinstance(command, six.string_types):
