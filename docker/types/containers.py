--- conflicted
+++ resolved
@@ -116,15 +116,10 @@
                  device_read_iops=None, device_write_iops=None,
                  oom_kill_disable=False, shm_size=None, sysctls=None,
                  tmpfs=None, oom_score_adj=None, dns_opt=None, cpu_shares=None,
-<<<<<<< HEAD
                  cpuset_cpus=None, cpuset_mems=None, userns_mode=None,
                  pids_limit=None, isolation=None, auto_remove=False,
-                 storage_opt=None, init=None, init_path=None):
-=======
-                 cpuset_cpus=None, userns_mode=None, pids_limit=None,
-                 isolation=None, auto_remove=False, storage_opt=None,
-                 init=None, init_path=None, volume_driver=None):
->>>>>>> f8609c74
+                 storage_opt=None, init=None, init_path=None, 
+                 volume_driver=None):
 
         if mem_limit is not None:
             self['Memory'] = parse_bytes(mem_limit)
