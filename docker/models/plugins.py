from .. import errors
from .resource import Collection, Model


class Plugin(Model):
    """
    A plugin on the server.
    """

    def __repr__(self):
        return f"<{self.__class__.__name__}: '{self.name}'>"

    @property
    def name(self):
        """
        The plugin's name.
        """
        return self.attrs.get('Name')

    @property
    def enabled(self):
        """
        Whether the plugin is enabled.
        """
        return self.attrs.get('Enabled')

    @property
    def settings(self):
        """
        A dictionary representing the plugin's configuration.
        """
        return self.attrs.get('Settings')

    def configure(self, options):
        """
            Update the plugin's settings.

            Args:
                options (dict): A key-value mapping of options.

            Raises:
                :py:class:`docker.errors.APIError`
                    If the server returns an error.
        """
        self.client.api.configure_plugin(self.name, options)
        self.reload()

    def disable(self):
        """
            Disable the plugin.

            Raises:
                :py:class:`docker.errors.APIError`
                    If the server returns an error.
        """

        self.client.api.disable_plugin(self.name)
        self.reload()

    def enable(self, timeout=0):
        """
            Enable the plugin.

            Args:
                timeout (int): Timeout in seconds. Default: 0

            Raises:
                :py:class:`docker.errors.APIError`
                    If the server returns an error.
        """
        self.client.api.enable_plugin(self.name, timeout)
        self.reload()

    def push(self):
        """
            Push the plugin to a remote registry.

            Returns:
                A dict iterator streaming the status of the upload.

            Raises:
                :py:class:`docker.errors.APIError`
                    If the server returns an error.
        """
        return self.client.api.push_plugin(self.name)

    def remove(self, force=False):
        """
            Remove the plugin from the server.

            Args:
                force (bool): Remove even if the plugin is enabled.
                    Default: False

            Raises:
                :py:class:`docker.errors.APIError`
                    If the server returns an error.
        """
        return self.client.api.remove_plugin(self.name, force=force)

    def upgrade(self, remote=None):
        """
            Upgrade the plugin.

            Args:
                remote (string): Remote reference to upgrade to. The
                    ``:latest`` tag is optional and is the default if omitted.
                    Default: this plugin's name.

            Returns:
                A generator streaming the decoded API logs
        """
        if self.enabled:
            raise errors.DockerError(
                'Plugin must be disabled before upgrading.'
            )

        if remote is None:
            remote = self.name
        privileges = self.client.api.plugin_privileges(remote)
        yield from self.client.api.upgrade_plugin(
            self.name,
            remote,
<<<<<<< HEAD
            privileges
=======
            privileges,
>>>>>>> b9ca58a5
        )
        self.reload()


class PluginCollection(Collection):
    model = Plugin

    def create(self, name, plugin_data_dir, gzip=False):
        """
            Create a new plugin.

            Args:
                name (string): The name of the plugin. The ``:latest`` tag is
                    optional, and is the default if omitted.
                plugin_data_dir (string): Path to the plugin data directory.
                    Plugin data directory must contain the ``config.json``
                    manifest file and the ``rootfs`` directory.
                gzip (bool): Compress the context using gzip. Default: False

            Returns:
                (:py:class:`Plugin`): The newly created plugin.
        """
        self.client.api.create_plugin(name, plugin_data_dir, gzip)
        return self.get(name)

    def get(self, name):
        """
        Gets a plugin.

        Args:
            name (str): The name of the plugin.

        Returns:
            (:py:class:`Plugin`): The plugin.

        Raises:
            :py:class:`docker.errors.NotFound` If the plugin does not
            exist.
            :py:class:`docker.errors.APIError`
                If the server returns an error.
        """
        return self.prepare_model(self.client.api.inspect_plugin(name))

    def install(self, remote_name, local_name=None):
        """
            Pull and install a plugin.

            Args:
                remote_name (string): Remote reference for the plugin to
                    install. The ``:latest`` tag is optional, and is the
                    default if omitted.
                local_name (string): Local name for the pulled plugin.
                    The ``:latest`` tag is optional, and is the default if
                    omitted. Optional.

            Returns:
                (:py:class:`Plugin`): The installed plugin
            Raises:
                :py:class:`docker.errors.APIError`
                    If the server returns an error.
        """
        privileges = self.client.api.plugin_privileges(remote_name)
        it = self.client.api.pull_plugin(remote_name, privileges, local_name)
        for data in it:
            pass
        return self.get(local_name or remote_name)

    def list(self):
        """
        List plugins installed on the server.

        Returns:
            (list of :py:class:`Plugin`): The plugins.

        Raises:
            :py:class:`docker.errors.APIError`
                If the server returns an error.
        """
        resp = self.client.api.plugins()
        return [self.prepare_model(r) for r in resp]<|MERGE_RESOLUTION|>--- conflicted
+++ resolved
@@ -6,7 +6,6 @@
     """
     A plugin on the server.
     """
-
     def __repr__(self):
         return f"<{self.__class__.__name__}: '{self.name}'>"
 
@@ -121,11 +120,7 @@
         yield from self.client.api.upgrade_plugin(
             self.name,
             remote,
-<<<<<<< HEAD
-            privileges
-=======
             privileges,
->>>>>>> b9ca58a5
         )
         self.reload()
 
