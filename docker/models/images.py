import itertools
import re
import warnings

from ..api import APIClient
from ..constants import DEFAULT_DATA_CHUNK_SIZE
from ..errors import BuildError, ImageLoadError, InvalidArgument
from ..utils import parse_repository_tag
from ..utils.json_stream import json_stream
from .resource import Collection, Model


class Image(Model):
    """
    An image on the server.
    """

    def __repr__(self):
        return "<{}: '{}'>".format(
            self.__class__.__name__,
<<<<<<< HEAD
            "', '".join(self.tags)
=======
            "', '".join(self.tags),
>>>>>>> b9ca58a5
        )

    @property
    def labels(self):
        """
        The labels of an image as dictionary.
        """
        result = self.attrs['Config'].get('Labels')
        return result or {}

    @property
    def short_id(self):
        """
        The ID of the image truncated to 10 characters, plus the ``sha256:``
        prefix.
        """
        if self.id.startswith('sha256:'):
            return self.id[:17]
        return self.id[:10]

    @property
    def tags(self):
        """
        The image's tags.
        """
        tags = self.attrs.get('RepoTags')
        if tags is None:
            tags = []
        return [tag for tag in tags if tag != '<none>:<none>']

    def history(self):
        """
        Show the history of an image.

        Returns:
            (str): The history of the image.

        Raises:
            :py:class:`docker.errors.APIError`
                If the server returns an error.
        """
        return self.client.api.history(self.id)

    def save(self, chunk_size=DEFAULT_DATA_CHUNK_SIZE, named=False):
        """
        Get a tarball of an image. Similar to the ``docker save`` command.

        Args:
            chunk_size (int): The generator will return up to that much data
                per iteration, but may return less. If ``None``, data will be
                streamed as it is received. Default: 2 MB
            named (str or bool): If ``False`` (default), the tarball will not
                retain repository and tag information for this image. If set
                to ``True``, the first tag in the :py:attr:`~tags` list will
                be used to identify the image. Alternatively, any element of
                the :py:attr:`~tags` list can be used as an argument to use
                that specific tag as the saved identifier.

        Returns:
            (generator): A stream of raw archive data.

        Raises:
            :py:class:`docker.errors.APIError`
                If the server returns an error.

        Example:

            >>> image = cli.images.get("busybox:latest")
            >>> f = open('/tmp/busybox-latest.tar', 'wb')
            >>> for chunk in image.save():
            >>>   f.write(chunk)
            >>> f.close()
        """
        img = self.id
        if named:
            img = self.tags[0] if self.tags else img
            if isinstance(named, str):
                if named not in self.tags:
                    raise InvalidArgument(
                        f"{named} is not a valid tag for this image"
                    )
                img = named

        return self.client.api.get_image(img, chunk_size)

    def tag(self, repository, tag=None, **kwargs):
        """
        Tag this image into a repository. Similar to the ``docker tag``
        command.

        Args:
            repository (str): The repository to set for the tag
            tag (str): The tag name
            force (bool): Force

        Raises:
            :py:class:`docker.errors.APIError`
                If the server returns an error.

        Returns:
            (bool): ``True`` if successful
        """
        return self.client.api.tag(self.id, repository, tag=tag, **kwargs)


class RegistryData(Model):
    """
    Image metadata stored on the registry, including available platforms.
    """

    def __init__(self, image_name, *args, **kwargs):
        super().__init__(*args, **kwargs)
        self.image_name = image_name

    @property
    def id(self):
        """
        The ID of the object.
        """
        return self.attrs['Descriptor']['digest']

    @property
    def short_id(self):
        """
        The ID of the image truncated to 10 characters, plus the ``sha256:``
        prefix.
        """
        return self.id[:17]

    def pull(self, platform=None):
        """
        Pull the image digest.

        Args:
            platform (str): The platform to pull the image for.
            Default: ``None``

        Returns:
            (:py:class:`Image`): A reference to the pulled image.
        """
        repository, _ = parse_repository_tag(self.image_name)
        return self.collection.pull(repository, tag=self.id, platform=platform)

    def has_platform(self, platform):
        """
        Check whether the given platform identifier is available for this
        digest.

        Args:
            platform (str or dict): A string using the ``os[/arch[/variant]]``
                format, or a platform dictionary.

        Returns:
            (bool): ``True`` if the platform is recognized as available,
            ``False`` otherwise.

        Raises:
            :py:class:`docker.errors.InvalidArgument`
                If the platform argument is not a valid descriptor.
        """
        if platform and not isinstance(platform, dict):
            parts = platform.split('/')
            if len(parts) > 3 or len(parts) < 1:
                raise InvalidArgument(
                    f'"{platform}" is not a valid platform descriptor'
                )
            platform = {'os': parts[0]}
            if len(parts) > 2:
                platform['variant'] = parts[2]
            if len(parts) > 1:
                platform['architecture'] = parts[1]
        return normalize_platform(
            platform, self.client.version()
        ) in self.attrs['Platforms']

    def reload(self):
        self.attrs = self.client.api.inspect_distribution(self.image_name)

    reload.__doc__ = Model.reload.__doc__


class ImageCollection(Collection):
    model = Image

    def build(self, **kwargs):
        """
        Build an image and return it. Similar to the ``docker build``
        command. Either ``path`` or ``fileobj`` must be set.

        If you have a tar file for the Docker build context (including a
        Dockerfile) already, pass a readable file-like object to ``fileobj``
        and also pass ``custom_context=True``. If the stream is compressed
        also, set ``encoding`` to the correct value (e.g ``gzip``).

        If you want to get the raw output of the build, use the
        :py:meth:`~docker.api.build.BuildApiMixin.build` method in the
        low-level API.

        Args:
            path (str): Path to the directory containing the Dockerfile
            fileobj: A file object to use as the Dockerfile. (Or a file-like
                object)
            tag (str): A tag to add to the final image
            quiet (bool): Whether to return the status
            nocache (bool): Don't use the cache when set to ``True``
            rm (bool): Remove intermediate containers. The ``docker build``
                command now defaults to ``--rm=true``, but we have kept the old
                default of `False` to preserve backward compatibility
            timeout (int): HTTP timeout
            custom_context (bool): Optional if using ``fileobj``
            encoding (str): The encoding for a stream. Set to ``gzip`` for
                compressing
            pull (bool): Downloads any updates to the FROM image in Dockerfiles
            forcerm (bool): Always remove intermediate containers, even after
                unsuccessful builds
            dockerfile (str): path within the build context to the Dockerfile
            buildargs (dict): A dictionary of build arguments
            container_limits (dict): A dictionary of limits applied to each
                container created by the build process. Valid keys:

                - memory (int): set memory limit for build
                - memswap (int): Total memory (memory + swap), -1 to disable
                    swap
                - cpushares (int): CPU shares (relative weight)
                - cpusetcpus (str): CPUs in which to allow execution, e.g.,
                    ``"0-3"``, ``"0,1"``
            shmsize (int): Size of `/dev/shm` in bytes. The size must be
                greater than 0. If omitted the system uses 64MB
            labels (dict): A dictionary of labels to set on the image
            cache_from (list): A list of images used for build cache
                resolution
            target (str): Name of the build-stage to build in a multi-stage
                Dockerfile
            network_mode (str): networking mode for the run commands during
                build
            squash (bool): Squash the resulting images layers into a
                single layer.
            extra_hosts (dict): Extra hosts to add to /etc/hosts in building
                containers, as a mapping of hostname to IP address.
            platform (str): Platform in the format ``os[/arch[/variant]]``.
            isolation (str): Isolation technology used during build.
                Default: `None`.
            use_config_proxy (bool): If ``True``, and if the docker client
                configuration file (``~/.docker/config.json`` by default)
                contains a proxy configuration, the corresponding environment
                variables will be set in the container being built.

        Returns:
            (tuple): The first item is the :py:class:`Image` object for the
                image that was build. The second item is a generator of the
                build logs as JSON-decoded objects.

        Raises:
            :py:class:`docker.errors.BuildError`
                If there is an error during the build.
            :py:class:`docker.errors.APIError`
                If the server returns any other error.
            ``TypeError``
                If neither ``path`` nor ``fileobj`` is specified.
        """
        resp = self.client.api.build(**kwargs)
        if isinstance(resp, str):
            return self.get(resp)
        last_event = None
        image_id = None
        result_stream, internal_stream = itertools.tee(json_stream(resp))
        for chunk in internal_stream:
            if 'error' in chunk:
                raise BuildError(chunk['error'], result_stream)
            if 'stream' in chunk:
                match = re.search(
                    r'(^Successfully built |sha256:)([0-9a-f]+)$',
                    chunk['stream']
                )
                if match:
                    image_id = match.group(2)
            last_event = chunk
        if image_id:
            return (self.get(image_id), result_stream)
        raise BuildError(last_event or 'Unknown', result_stream)

    def get(self, name):
        """
        Gets an image.

        Args:
            name (str): The name of the image.

        Returns:
            (:py:class:`Image`): The image.

        Raises:
            :py:class:`docker.errors.ImageNotFound`
                If the image does not exist.
            :py:class:`docker.errors.APIError`
                If the server returns an error.
        """
        return self.prepare_model(self.client.api.inspect_image(name))

    def get_registry_data(self, name, auth_config=None):
        """
        Gets the registry data for an image.

        Args:
            name (str): The name of the image.
            auth_config (dict): Override the credentials that are found in the
                config for this request.  ``auth_config`` should contain the
                ``username`` and ``password`` keys to be valid.

        Returns:
            (:py:class:`RegistryData`): The data object.

        Raises:
            :py:class:`docker.errors.APIError`
                If the server returns an error.
        """
        return RegistryData(
            image_name=name,
            attrs=self.client.api.inspect_distribution(name, auth_config),
            client=self.client,
            collection=self,
        )

    def list(self, name=None, all=False, filters=None):
        """
        List images on the server.

        Args:
            name (str): Only show images belonging to the repository ``name``
            all (bool): Show intermediate image layers. By default, these are
                filtered out.
            filters (dict): Filters to be processed on the image list.
                Available filters:
                - ``dangling`` (bool)
                - `label` (str|list): format either ``"key"``, ``"key=value"``
                    or a list of such.

        Returns:
            (list of :py:class:`Image`): The images.

        Raises:
            :py:class:`docker.errors.APIError`
                If the server returns an error.
        """
        resp = self.client.api.images(name=name, all=all, filters=filters)
        return [self.get(r["Id"]) for r in resp]

    def load(self, data):
        """
        Load an image that was previously saved using
        :py:meth:`~docker.models.images.Image.save` (or ``docker save``).
        Similar to ``docker load``.

        Args:
            data (binary): Image data to be loaded.

        Returns:
            (list of :py:class:`Image`): The images.

        Raises:
            :py:class:`docker.errors.APIError`
                If the server returns an error.
        """
        resp = self.client.api.load_image(data)
        images = []
        for chunk in resp:
            if 'stream' in chunk:
                match = re.search(
                    r'(^Loaded image ID: |^Loaded image: )(.+)$',
                    chunk['stream']
                )
                if match:
                    image_id = match.group(2)
                    images.append(image_id)
            if 'error' in chunk:
                raise ImageLoadError(chunk['error'])

        return [self.get(i) for i in images]

    def pull(self, repository, tag=None, all_tags=False, **kwargs):
        """
        Pull an image of the given name and return it. Similar to the
        ``docker pull`` command.
        If ``tag`` is ``None`` or empty, it is set to ``latest``.
        If ``all_tags`` is set, the ``tag`` parameter is ignored and all image
        tags will be pulled.

        If you want to get the raw pull output, use the
        :py:meth:`~docker.api.image.ImageApiMixin.pull` method in the
        low-level API.

        Args:
            repository (str): The repository to pull
            tag (str): The tag to pull
            auth_config (dict): Override the credentials that are found in the
                config for this request.  ``auth_config`` should contain the
                ``username`` and ``password`` keys to be valid.
            platform (str): Platform in the format ``os[/arch[/variant]]``
            all_tags (bool): Pull all image tags

        Returns:
            (:py:class:`Image` or list): The image that has been pulled.
                If ``all_tags`` is True, the method will return a list
                of :py:class:`Image` objects belonging to this repository.

        Raises:
            :py:class:`docker.errors.APIError`
                If the server returns an error.

        Example:

            >>> # Pull the image tagged `latest` in the busybox repo
            >>> image = client.images.pull('busybox')

            >>> # Pull all tags in the busybox repo
            >>> images = client.images.pull('busybox', all_tags=True)
        """
        repository, image_tag = parse_repository_tag(repository)
        tag = tag or image_tag or 'latest'

        if 'stream' in kwargs:
            warnings.warn(
                '`stream` is not a valid parameter for this method'
                ' and will be overridden'
            )
            del kwargs['stream']

        pull_log = self.client.api.pull(
            repository, tag=tag, stream=True, all_tags=all_tags, **kwargs
        )
        for _ in pull_log:
            # We don't do anything with the logs, but we need
            # to keep the connection alive and wait for the image
            # to be pulled.
            pass
        if not all_tags:
            return self.get('{0}{2}{1}'.format(
                repository, tag, '@' if tag.startswith('sha256:') else ':'
            ))
        return self.list(repository)

    def push(self, repository, tag=None, **kwargs):
        return self.client.api.push(repository, tag=tag, **kwargs)
    push.__doc__ = APIClient.push.__doc__

    def remove(self, *args, **kwargs):
        self.client.api.remove_image(*args, **kwargs)
    remove.__doc__ = APIClient.remove_image.__doc__

    def search(self, *args, **kwargs):
        return self.client.api.search(*args, **kwargs)
    search.__doc__ = APIClient.search.__doc__

    def prune(self, filters=None):
        return self.client.api.prune_images(filters=filters)
    prune.__doc__ = APIClient.prune_images.__doc__

    def prune_builds(self, *args, **kwargs):
        return self.client.api.prune_builds(*args, **kwargs)
    prune_builds.__doc__ = APIClient.prune_builds.__doc__


def normalize_platform(platform, engine_info):
    if platform is None:
        platform = {}
    if 'os' not in platform:
        platform['os'] = engine_info['Os']
    if 'architecture' not in platform:
        platform['architecture'] = engine_info['Arch']
    return platform<|MERGE_RESOLUTION|>--- conflicted
+++ resolved
@@ -14,15 +14,10 @@
     """
     An image on the server.
     """
-
     def __repr__(self):
         return "<{}: '{}'>".format(
             self.__class__.__name__,
-<<<<<<< HEAD
-            "', '".join(self.tags)
-=======
             "', '".join(self.tags),
->>>>>>> b9ca58a5
         )
 
     @property
@@ -132,7 +127,6 @@
     """
     Image metadata stored on the registry, including available platforms.
     """
-
     def __init__(self, image_name, *args, **kwargs):
         super().__init__(*args, **kwargs)
         self.image_name = image_name
