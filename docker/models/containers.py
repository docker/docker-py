import copy

from ..api import APIClient
from ..errors import (ContainerError, ImageNotFound,
                      create_unexpected_kwargs_error)
from ..types import HostConfig
from .images import Image
from .resource import Collection, Model


class Container(Model):

    @property
    def name(self):
        """
        The name of the container.
        """
        if self.attrs.get('Name') is not None:
            return self.attrs['Name'].lstrip('/')

    @property
    def status(self):
        """
        The status of the container. For example, ``running``, or ``exited``.
        """
        return self.attrs['State']['Status']

    def attach(self, **kwargs):
        """
        Attach to this container.

        :py:meth:`logs` is a wrapper around this method, which you can
        use instead if you want to fetch/stream container output without first
        retrieving the entire backlog.

        Args:
            stdout (bool): Include stdout.
            stderr (bool): Include stderr.
            stream (bool): Return container output progressively as an iterator
                of strings, rather than a single string.
            logs (bool): Include the container's previous output.

        Returns:
            By default, the container's output as a single string.

            If ``stream=True``, an iterator of output strings.

        Raises:
            :py:class:`docker.errors.APIError`
                If the server returns an error.
        """
        return self.client.api.attach(self.id, **kwargs)

    def attach_socket(self, **kwargs):
        """
        Like :py:meth:`attach`, but returns the underlying socket-like object
        for the HTTP request.

        Args:
            params (dict): Dictionary of request parameters (e.g. ``stdout``,
                ``stderr``, ``stream``).
            ws (bool): Use websockets instead of raw HTTP.

        Raises:
            :py:class:`docker.errors.APIError`
                If the server returns an error.
        """
        return self.client.api.attach_socket(self.id, **kwargs)

    def commit(self, repository=None, tag=None, **kwargs):
        """
        Commit a container to an image. Similar to the ``docker commit``
        command.

        Args:
            repository (str): The repository to push the image to
            tag (str): The tag to push
            message (str): A commit message
            author (str): The name of the author
            changes (str): Dockerfile instructions to apply while committing
            conf (dict): The configuration for the container. See the
                `Engine API documentation
                <https://docs.docker.com/reference/api/docker_remote_api/>`_
                for full details.

        Raises:
            :py:class:`docker.errors.APIError`
                If the server returns an error.
        """

        resp = self.client.api.commit(self.id, repository=repository, tag=tag,
                                      **kwargs)
        return self.client.images.get(resp['Id'])

    def diff(self):
        """
        Inspect changes on a container's filesystem.

        Returns:
            (str)

        Raises:
            :py:class:`docker.errors.APIError`
                If the server returns an error.
        """
        return self.client.api.diff(self.id)

    def exec_run(self, cmd, stdout=True, stderr=True, stdin=False, tty=False,
                 privileged=False, user='', detach=False, stream=False,
                 socket=False):
        """
        Run a command inside this container. Similar to
        ``docker exec``.

        Args:
            cmd (str or list): Command to be executed
            stdout (bool): Attach to stdout. Default: ``True``
            stderr (bool): Attach to stderr. Default: ``True``
            stdin (bool): Attach to stdin. Default: ``False``
            tty (bool): Allocate a pseudo-TTY. Default: False
            privileged (bool): Run as privileged.
            user (str): User to execute command as. Default: root
            detach (bool): If true, detach from the exec command.
                Default: False
            stream (bool): Stream response data. Default: False

        Returns:
            (generator or str): If ``stream=True``, a generator yielding
            response chunks. A string containing response data otherwise.

        Raises:
            :py:class:`docker.errors.APIError`
                If the server returns an error.
        """
        resp = self.client.api.exec_create(
            self.id, cmd, stdout=stdout, stderr=stderr, stdin=stdin, tty=tty,
            privileged=privileged, user=user
        )
        return self.client.api.exec_start(
            resp['Id'], detach=detach, tty=tty, stream=stream, socket=socket
        )

    def export(self):
        """
        Export the contents of the container's filesystem as a tar archive.

        Returns:
            (str): The filesystem tar archive

        Raises:
            :py:class:`docker.errors.APIError`
                If the server returns an error.
        """
        return self.client.api.export(self.id)

    def get_archive(self, path):
        """
        Retrieve a file or folder from the container in the form of a tar
        archive.

        Args:
            path (str): Path to the file or folder to retrieve

        Returns:
            (tuple): First element is a raw tar data stream. Second element is
            a dict containing ``stat`` information on the specified ``path``.

        Raises:
            :py:class:`docker.errors.APIError`
                If the server returns an error.
        """
        return self.client.api.get_archive(self.id, path)

    def kill(self, signal=None):
        """
        Kill or send a signal to the container.

        Args:
            signal (str or int): The signal to send. Defaults to ``SIGKILL``

        Raises:
            :py:class:`docker.errors.APIError`
                If the server returns an error.
        """

        return self.client.api.kill(self.id, signal=signal)

    def logs(self, **kwargs):
        """
        Get logs from this container. Similar to the ``docker logs`` command.

        The ``stream`` parameter makes the ``logs`` function return a blocking
        generator you can iterate over to retrieve log output as it happens.

        Args:
            stdout (bool): Get ``STDOUT``
            stderr (bool): Get ``STDERR``
            stream (bool): Stream the response
            timestamps (bool): Show timestamps
            tail (str or int): Output specified number of lines at the end of
                logs. Either an integer of number of lines or the string
                ``all``. Default ``all``
            since (datetime or int): Show logs since a given datetime or
                integer epoch (in seconds)
            follow (bool): Follow log output

        Returns:
            (generator or str): Logs from the container.

        Raises:
            :py:class:`docker.errors.APIError`
                If the server returns an error.
        """
        return self.client.api.logs(self.id, **kwargs)

    def pause(self):
        """
        Pauses all processes within this container.

        Raises:
            :py:class:`docker.errors.APIError`
                If the server returns an error.
        """
        return self.client.api.pause(self.id)

    def put_archive(self, path, data):
        """
        Insert a file or folder in this container using a tar archive as
        source.

        Args:
            path (str): Path inside the container where the file(s) will be
                extracted. Must exist.
            data (bytes): tar data to be extracted

        Returns:
            (bool): True if the call succeeds.

        Raises:
            :py:class:`~docker.errors.APIError` If an error occurs.
        """
        return self.client.api.put_archive(self.id, path, data)

    def remove(self, **kwargs):
        """
        Remove this container. Similar to the ``docker rm`` command.

        Args:
            v (bool): Remove the volumes associated with the container
            link (bool): Remove the specified link and not the underlying
                container
            force (bool): Force the removal of a running container (uses
                ``SIGKILL``)

        Raises:
            :py:class:`docker.errors.APIError`
                If the server returns an error.
        """
        return self.client.api.remove_container(self.id, **kwargs)

    def rename(self, name):
        """
        Rename this container. Similar to the ``docker rename`` command.

        Args:
            name (str): New name for the container

        Raises:
            :py:class:`docker.errors.APIError`
                If the server returns an error.
        """
        return self.client.api.rename(self.id, name)

    def resize(self, height, width):
        """
        Resize the tty session.

        Args:
            height (int): Height of tty session
            width (int): Width of tty session

        Raises:
            :py:class:`docker.errors.APIError`
                If the server returns an error.
        """
        return self.client.api.resize(self.id, height, width)

    def restart(self, **kwargs):
        """
        Restart this container. Similar to the ``docker restart`` command.

        Args:
            timeout (int): Number of seconds to try to stop for before killing
                the container. Once killed it will then be restarted. Default
                is 10 seconds.

        Raises:
            :py:class:`docker.errors.APIError`
                If the server returns an error.
        """
        return self.client.api.restart(self.id, **kwargs)

    def start(self, **kwargs):
        """
        Start this container. Similar to the ``docker start`` command, but
        doesn't support attach options.

        Raises:
            :py:class:`docker.errors.APIError`
                If the server returns an error.
        """
        return self.client.api.start(self.id, **kwargs)

    def stats(self, **kwargs):
        """
        Stream statistics for this container. Similar to the
        ``docker stats`` command.

        Args:
            decode (bool): If set to true, stream will be decoded into dicts
                on the fly. False by default.
            stream (bool): If set to false, only the current stats will be
                returned instead of a stream. True by default.

        Raises:
            :py:class:`docker.errors.APIError`
                If the server returns an error.
        """
        return self.client.api.stats(self.id, **kwargs)

    def stop(self, **kwargs):
        """
        Stops a container. Similar to the ``docker stop`` command.

        Args:
            timeout (int): Timeout in seconds to wait for the container to
                stop before sending a ``SIGKILL``. Default: 10

        Raises:
            :py:class:`docker.errors.APIError`
                If the server returns an error.
        """
        return self.client.api.stop(self.id, **kwargs)

    def top(self, **kwargs):
        """
        Display the running processes of the container.

        Args:
            ps_args (str): An optional arguments passed to ps (e.g. ``aux``)

        Returns:
            (str): The output of the top

        Raises:
            :py:class:`docker.errors.APIError`
                If the server returns an error.
        """
        return self.client.api.top(self.id, **kwargs)

    def unpause(self):
        """
        Unpause all processes within the container.

        Raises:
            :py:class:`docker.errors.APIError`
                If the server returns an error.
        """
        return self.client.api.unpause(self.id)

    def update(self, **kwargs):
        """
        Update resource configuration of the containers.

        Args:
            blkio_weight (int): Block IO (relative weight), between 10 and 1000
            cpu_period (int): Limit CPU CFS (Completely Fair Scheduler) period
            cpu_quota (int): Limit CPU CFS (Completely Fair Scheduler) quota
            cpu_shares (int): CPU shares (relative weight)
            cpuset_cpus (str): CPUs in which to allow execution
            cpuset_mems (str): MEMs in which to allow execution
            mem_limit (int or str): Memory limit
            mem_reservation (int or str): Memory soft limit
            memswap_limit (int or str): Total memory (memory + swap), -1 to
                disable swap
            kernel_memory (int or str): Kernel memory limit
            restart_policy (dict): Restart policy dictionary

        Returns:
            (dict): Dictionary containing a ``Warnings`` key.

        Raises:
            :py:class:`docker.errors.APIError`
                If the server returns an error.
        """
        return self.client.api.update_container(self.id, **kwargs)

    def wait(self, **kwargs):
        """
        Block until the container stops, then return its exit code. Similar to
        the ``docker wait`` command.

        Args:
            timeout (int): Request timeout

        Returns:
            (int): The exit code of the container. Returns ``-1`` if the API
            responds without a ``StatusCode`` attribute.

        Raises:
            :py:class:`requests.exceptions.ReadTimeout`
                If the timeout is exceeded.
            :py:class:`docker.errors.APIError`
                If the server returns an error.
        """
        return self.client.api.wait(self.id, **kwargs)


class ContainerCollection(Collection):
    model = Container

    def run(self, image, command=None, stdout=True, stderr=False,
            remove=False, **kwargs):
        """
        Run a container. By default, it will wait for the container to finish
        and return its logs, similar to ``docker run``.

        If the ``detach`` argument is ``True``, it will start the container
        and immediately return a :py:class:`Container` object, similar to
        ``docker run -d``.

        Example:
            Run a container and get its output:

            >>> import docker
            >>> client = docker.from_env()
            >>> client.containers.run('alpine', 'echo hello world')
            b'hello world\\n'

            Run a container and detach:

            >>> container = client.containers.run('bfirsh/reticulate-splines',
                                                  detach=True)
            >>> container.logs()
            'Reticulating spline 1...\\nReticulating spline 2...\\n'

        Args:
            image (str): The image to run.
            command (str or list): The command to run in the container.
            auto_remove (bool): enable auto-removal of the container on daemon
                side when the container's process exits.
            blkio_weight_device: Block IO weight (relative device weight) in
                the form of: ``[{"Path": "device_path", "Weight": weight}]``.
            blkio_weight: Block IO weight (relative weight), accepts a weight
                value between 10 and 1000.
            cap_add (list of str): Add kernel capabilities. For example,
                ``["SYS_ADMIN", "MKNOD"]``.
            cap_drop (list of str): Drop kernel capabilities.
<<<<<<< HEAD
            cpu_count (int): CPU count (Windows only).
            cpu_group (int): The length of a CPU period in microseconds.
            cpu_percent (int): CPU percent (Windows only).
            cpu_period (int): Microseconds of CPU time that the container can
=======
            cpu_period (int): The length of a CPU period in microseconds.
            cpu_quota (int): Microseconds of CPU time that the container can
>>>>>>> f127a9ff
                get in a CPU period.
            cpu_shares (int): CPU shares (relative weight).
            cpus (float): Number of CPUs.
            cpuset_cpus (str): CPUs in which to allow execution (``0-3``,
                ``0,1``).
            detach (bool): Run container in the background and return a
                :py:class:`Container` object.
            device_read_bps: Limit read rate (bytes per second) from a device
                in the form of: `[{"Path": "device_path", "Rate": rate}]`
            device_read_iops: Limit read rate (IO per second) from a device.
            device_write_bps: Limit write rate (bytes per second) from a
                device.
            device_write_iops: Limit write rate (IO per second) from a device.
            devices (:py:class:`list`): Expose host devices to the container,
                as a list of strings in the form
                ``<path_on_host>:<path_in_container>:<cgroup_permissions>``.

                For example, ``/dev/sda:/dev/xvda:rwm`` allows the container
                to have read-write access to the host's ``/dev/sda`` via a
                node named ``/dev/xvda`` inside the container.
            dns (:py:class:`list`): Set custom DNS servers.
            dns_opt (:py:class:`list`): Additional options to be added to the
                container's ``resolv.conf`` file.
            dns_search (:py:class:`list`): DNS search domains.
            domainname (str or list): Set custom DNS search domains.
            entrypoint (str or list): The entrypoint for the container.
            environment (dict or list): Environment variables to set inside
                the container, as a dictionary or a list of strings in the
                format ``["SOMEVARIABLE=xxx"]``.
            extra_hosts (dict): Addtional hostnames to resolve inside the
                container, as a mapping of hostname to IP address.
            group_add (:py:class:`list`): List of additional group names and/or
                IDs that the container process will run as.
            hostname (str): Optional hostname for the container.
            init (bool): Run an init inside the container that forwards
                signals and reaps processes
            init_path (str): Path to the docker-init binary
            ipc_mode (str): Set the IPC mode for the container.
            isolation (str): Isolation technology to use. Default: `None`.
            labels (dict or list): A dictionary of name-value labels (e.g.
                ``{"label1": "value1", "label2": "value2"}``) or a list of
                names of labels to set with empty values (e.g.
                ``["label1", "label2"]``)
            links (dict or list of tuples): Either a dictionary mapping name
                to alias or as a list of ``(name, alias)`` tuples.
            log_config (dict): Logging configuration, as a dictionary with
                keys:

                - ``type`` The logging driver name.
                - ``config`` A dictionary of configuration for the logging
                  driver.

            mac_address (str): MAC address to assign to the container.
            mem_limit (int or str): Memory limit. Accepts float values
                (which represent the memory limit of the created container in
                bytes) or a string with a units identification char
                (``100000b``, ``1000k``, ``128m``, ``1g``). If a string is
                specified without a units character, bytes are assumed as an
                intended unit.
            mem_swappiness (int): Tune a container's memory swappiness
                behavior. Accepts number between 0 and 100.
            memswap_limit (str or int): Maximum amount of memory + swap a
                container is allowed to consume.
            networks (:py:class:`list`): A list of network names to connect
                this container to.
            name (str): The name for this container.
            network_disabled (bool): Disable networking.
            network_mode (str): One of:

                - ``bridge`` Create a new network stack for the container on
                  on the bridge network.
                - ``none`` No networking for this container.
                - ``container:<name|id>`` Reuse another container's network
                  stack.
                - ``host`` Use the host network stack.
            oom_kill_disable (bool): Whether to disable OOM killer.
            oom_score_adj (int): An integer value containing the score given
                to the container in order to tune OOM killer preferences.
            pid_mode (str): If set to ``host``, use the host PID namespace
                inside the container.
            pids_limit (int): Tune a container's pids limit. Set ``-1`` for
                unlimited.
            ports (dict): Ports to bind inside the container.

                The keys of the dictionary are the ports to bind inside the
                container, either as an integer or a string in the form
                ``port/protocol``, where the protocol is either ``tcp`` or
                ``udp``.

                The values of the dictionary are the corresponding ports to
                open on the host, which can be either:

                - The port number, as an integer. For example,
                  ``{'2222/tcp': 3333}`` will expose port 2222 inside the
                  container as port 3333 on the host.
                - ``None``, to assign a random host port. For example,
                  ``{'2222/tcp': None}``.
                - A tuple of ``(address, port)`` if you want to specify the
                  host interface. For example,
                  ``{'1111/tcp': ('127.0.0.1', 1111)}``.
                - A list of integers, if you want to bind multiple host ports
                  to a single container port. For example,
                  ``{'1111/tcp': [1234, 4567]}``.

            privileged (bool): Give extended privileges to this container.
            publish_all_ports (bool): Publish all ports to the host.
            read_only (bool): Mount the container's root filesystem as read
                only.
            remove (bool): Remove the container when it has finished running.
                Default: ``False``.
            restart_policy (dict): Restart the container when it exits.
                Configured as a dictionary with keys:

                - ``Name`` One of ``on-failure``, or ``always``.
                - ``MaximumRetryCount`` Number of times to restart the
                  container on failure.

                For example:
                ``{"Name": "on-failure", "MaximumRetryCount": 5}``

            security_opt (:py:class:`list`): A list of string values to
                customize labels for MLS systems, such as SELinux.
            shm_size (str or int): Size of /dev/shm (e.g. ``1G``).
            stdin_open (bool): Keep ``STDIN`` open even if not attached.
            stdout (bool): Return logs from ``STDOUT`` when ``detach=False``.
                Default: ``True``.
            stderr (bool): Return logs from ``STDERR`` when ``detach=False``.
                Default: ``False``.
            stop_signal (str): The stop signal to use to stop the container
                (e.g. ``SIGINT``).
            storage_opt (dict): Storage driver options per container as a
                key-value mapping.
            sysctls (dict): Kernel parameters to set in the container.
            tmpfs (dict): Temporary filesystems to mount, as a dictionary
                mapping a path inside the container to options for that path.

                For example:

                .. code-block:: python

                    {
                        '/mnt/vol2': '',
                        '/mnt/vol1': 'size=3G,uid=1000'
                    }

            tty (bool): Allocate a pseudo-TTY.
            ulimits (:py:class:`list`): Ulimits to set inside the container, as
                a list of dicts.
            user (str or int): Username or UID to run commands as inside the
                container.
            userns_mode (str): Sets the user namespace mode for the container
                when user namespace remapping option is enabled. Supported
                values are: ``host``
            volume_driver (str): The name of a volume driver/plugin.
            volumes (dict or list): A dictionary to configure volumes mounted
                inside the container. The key is either the host path or a
                volume name, and the value is a dictionary with the keys:

                - ``bind`` The path to mount the volume inside the container
                - ``mode`` Either ``rw`` to mount the volume read/write, or
                  ``ro`` to mount it read-only.

                For example:

                .. code-block:: python

                    {'/home/user1/': {'bind': '/mnt/vol2', 'mode': 'rw'},
                     '/var/www': {'bind': '/mnt/vol1', 'mode': 'ro'}}

            volumes_from (:py:class:`list`): List of container names or IDs to
                get volumes from.
            working_dir (str): Path to the working directory.

        Returns:
            The container logs, either ``STDOUT``, ``STDERR``, or both,
            depending on the value of the ``stdout`` and ``stderr`` arguments.

            If ``detach`` is ``True``, a :py:class:`Container` object is
            returned instead.

        Raises:
            :py:class:`docker.errors.ContainerError`
                If the container exits with a non-zero exit code and
                ``detach`` is ``False``.
            :py:class:`docker.errors.ImageNotFound`
                If the specified image does not exist.
            :py:class:`docker.errors.APIError`
                If the server returns an error.
        """
        if isinstance(image, Image):
            image = image.id
        detach = kwargs.pop("detach", False)
        if detach and remove:
            raise RuntimeError("The options 'detach' and 'remove' cannot be "
                               "used together.")

        try:
            container = self.create(image=image, command=command,
                                    detach=detach, **kwargs)
        except ImageNotFound:
            self.client.images.pull(image)
            container = self.create(image=image, command=command,
                                    detach=detach, **kwargs)

        container.start()

        if detach:
            return container

        exit_status = container.wait()
        if exit_status != 0:
            stdout = False
            stderr = True
        out = container.logs(stdout=stdout, stderr=stderr)
        if remove:
            container.remove()
        if exit_status != 0:
            raise ContainerError(container, exit_status, command, image, out)
        return out

    def create(self, image, command=None, **kwargs):
        """
        Create a container without starting it. Similar to ``docker create``.

        Takes the same arguments as :py:meth:`run`, except for ``stdout``,
        ``stderr``, and ``remove``.

        Returns:
            A :py:class:`Container` object.

        Raises:
            :py:class:`docker.errors.ImageNotFound`
                If the specified image does not exist.
            :py:class:`docker.errors.APIError`
                If the server returns an error.
        """
        if isinstance(image, Image):
            image = image.id
        kwargs['image'] = image
        kwargs['command'] = command
        kwargs['version'] = self.client.api._version
        create_kwargs = _create_container_args(kwargs)
        resp = self.client.api.create_container(**create_kwargs)
        return self.get(resp['Id'])

    def get(self, container_id):
        """
        Get a container by name or ID.

        Args:
            container_id (str): Container name or ID.

        Returns:
            A :py:class:`Container` object.

        Raises:
            :py:class:`docker.errors.NotFound`
                If the container does not exist.
            :py:class:`docker.errors.APIError`
                If the server returns an error.
        """
        resp = self.client.api.inspect_container(container_id)
        return self.prepare_model(resp)

    def list(self, all=False, before=None, filters=None, limit=-1, since=None):
        """
        List containers. Similar to the ``docker ps`` command.

        Args:
            all (bool): Show all containers. Only running containers are shown
                by default
            since (str): Show only containers created since Id or Name, include
                non-running ones
            before (str): Show only container created before Id or Name,
                include non-running ones
            limit (int): Show `limit` last created containers, include
                non-running ones
            filters (dict): Filters to be processed on the image list.
                Available filters:

                - `exited` (int): Only containers with specified exit code
                - `status` (str): One of ``restarting``, ``running``,
                    ``paused``, ``exited``
                - `label` (str): format either ``"key"`` or ``"key=value"``
                - `id` (str): The id of the container.
                - `name` (str): The name of the container.
                - `ancestor` (str): Filter by container ancestor. Format of
                    ``<image-name>[:tag]``, ``<image-id>``, or
                    ``<image@digest>``.
                - `before` (str): Only containers created before a particular
                    container. Give the container name or id.
                - `since` (str): Only containers created after a particular
                    container. Give container name or id.

                A comprehensive list can be found in the documentation for
                `docker ps
                <https://docs.docker.com/engine/reference/commandline/ps>`_.

        Returns:
            (list of :py:class:`Container`)

        Raises:
            :py:class:`docker.errors.APIError`
                If the server returns an error.
        """
        resp = self.client.api.containers(all=all, before=before,
                                          filters=filters, limit=limit,
                                          since=since)
        return [self.get(r['Id']) for r in resp]

    def prune(self, filters=None):
        return self.client.api.prune_containers(filters=filters)
    prune.__doc__ = APIClient.prune_containers.__doc__


# kwargs to copy straight from run to create
RUN_CREATE_KWARGS = [
    'command',
    'detach',
    'domainname',
    'entrypoint',
    'environment',
    'healthcheck',
    'hostname',
    'image',
    'labels',
    'mac_address',
    'name',
    'network_disabled',
    'stdin_open',
    'stop_signal',
    'tty',
    'user',
    'volume_driver',
    'working_dir',
]

# kwargs to copy straight from run to host_config
RUN_HOST_CONFIG_KWARGS = [
    'blkio_weight_device',
    'blkio_weight',
    'cap_add',
    'cap_drop',
    'cgroup_parent',
    'cpu_count',
    'cpu_percent',
    'cpu_period',
    'cpu_quota',
    'cpu_shares',
    'cpus',
    'cpuset_cpus',
    'device_read_bps',
    'device_read_iops',
    'device_write_bps',
    'device_write_iops',
    'devices',
    'dns_opt',
    'dns_search',
    'dns',
    'extra_hosts',
    'group_add',
    'init',
    'init_path',
    'ipc_mode',
    'isolation',
    'kernel_memory',
    'links',
    'log_config',
    'lxc_conf',
    'mem_limit',
    'mem_reservation',
    'mem_swappiness',
    'memswap_limit',
    'network_mode',
    'oom_kill_disable',
    'oom_score_adj',
    'pid_mode',
    'pids_limit',
    'privileged',
    'publish_all_ports',
    'read_only',
    'restart_policy',
    'security_opt',
    'shm_size',
    'storage_opt',
    'sysctls',
    'tmpfs',
    'ulimits',
    'userns_mode',
    'version',
    'volumes_from',
]


def _create_container_args(kwargs):
    """
    Convert arguments to create() to arguments to create_container().
    """
    # Copy over kwargs which can be copied directly
    create_kwargs = {}
    for key in copy.copy(kwargs):
        if key in RUN_CREATE_KWARGS:
            create_kwargs[key] = kwargs.pop(key)
    host_config_kwargs = {}
    for key in copy.copy(kwargs):
        if key in RUN_HOST_CONFIG_KWARGS:
            host_config_kwargs[key] = kwargs.pop(key)

    # Process kwargs which are split over both create and host_config
    ports = kwargs.pop('ports', {})
    if ports:
        host_config_kwargs['port_bindings'] = ports

    volumes = kwargs.pop('volumes', {})
    if volumes:
        host_config_kwargs['binds'] = volumes

    networks = kwargs.pop('networks', [])
    if networks:
        create_kwargs['networking_config'] = {network: None
                                              for network in networks}

    # All kwargs should have been consumed by this point, so raise
    # error if any are left
    if kwargs:
        raise create_unexpected_kwargs_error('run', kwargs)

    create_kwargs['host_config'] = HostConfig(**host_config_kwargs)

    # Fill in any kwargs which need processing by create_host_config first
    port_bindings = create_kwargs['host_config'].get('PortBindings')
    if port_bindings:
        # sort to make consistent for tests
        create_kwargs['ports'] = [tuple(p.split('/', 1))
                                  for p in sorted(port_bindings.keys())]
    binds = create_kwargs['host_config'].get('Binds')
    if binds:
        create_kwargs['volumes'] = [_host_volume_from_bind(v) for v in binds]
    return create_kwargs


def _host_volume_from_bind(bind):
    bits = bind.split(':')
    if len(bits) == 1:
        return bits[0]
    elif len(bits) == 2 and bits[1] in ('ro', 'rw'):
        return bits[0]
    else:
        return bits[1]<|MERGE_RESOLUTION|>--- conflicted
+++ resolved
@@ -456,16 +456,11 @@
             cap_add (list of str): Add kernel capabilities. For example,
                 ``["SYS_ADMIN", "MKNOD"]``.
             cap_drop (list of str): Drop kernel capabilities.
-<<<<<<< HEAD
             cpu_count (int): CPU count (Windows only).
-            cpu_group (int): The length of a CPU period in microseconds.
+            cpu_quota (int): Microseconds of CPU time that the container can
+                get in a CPU period.           
             cpu_percent (int): CPU percent (Windows only).
-            cpu_period (int): Microseconds of CPU time that the container can
-=======
             cpu_period (int): The length of a CPU period in microseconds.
-            cpu_quota (int): Microseconds of CPU time that the container can
->>>>>>> f127a9ff
-                get in a CPU period.
             cpu_shares (int): CPU shares (relative weight).
             cpus (float): Number of CPUs.
             cpuset_cpus (str): CPUs in which to allow execution (``0-3``,
